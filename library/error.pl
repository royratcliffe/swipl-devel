--- conflicted
+++ resolved
@@ -401,9 +401,6 @@
 %   the body term Body succeeds.
 
 current_type(Type, Var, Body) :-
-<<<<<<< HEAD
-    clause(has_type(Type, Var), Body).
-=======
     clause(has_type(Type, Var), Body0),
     qualify(Body0, Body).
 
@@ -427,5 +424,4 @@
 
 :- multifile sandbox:safe_primitive/1.
 
-sandbox:safe_primitive(error:current_type(_,_,_)).
->>>>>>> 7fa94fa8
+sandbox:safe_primitive(error:current_type(_,_,_)).