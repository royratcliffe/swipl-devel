--- conflicted
+++ resolved
@@ -3,11 +3,7 @@
     Author:        Lars Buitinck
     E-mail:        larsmans@gmail.com
     WWW:           http://www.swi-prolog.org
-<<<<<<< HEAD
-    Copyright (C): 2010-2014, Lars Buitinck
-=======
     Copyright (C): 2010-2015, Lars Buitinck
->>>>>>> c449b5e0
 
     This program is free software; you can redistribute it and/or
     modify it under the terms of the GNU General Public License
