/*  Part of SWI-Prolog

    Author:        Markus Triska
    E-mail:        triska@gmx.at
    WWW:           http://www.swi-prolog.org
    Copyright (C): 2007-2014 Markus Triska

    This program is free software; you can redistribute it and/or
    modify it under the terms of the GNU General Public License
    as published by the Free Software Foundation; either version 2
    of the License, or (at your option) any later version.

    This program is distributed in the hope that it will be useful,
    but WITHOUT ANY WARRANTY; without even the implied warranty of
    MERCHANTABILITY or FITNESS FOR A PARTICULAR PURPOSE.  See the
    GNU General Public License for more details.

    You should have received a copy of the GNU General Public
    License along with this library; if not, write to the Free Software
    Foundation, Inc., 51 Franklin Street, Fifth Floor, Boston, MA  02110-1301  USA

    As a special exception, if you link this library with other files,
    compiled with a Free Software compiler, to produce an executable, this
    library does not by itself cause the resulting executable to be covered
    by the GNU General Public License. This exception does not however
    invalidate any other reasons why the executable file might be covered by
    the GNU General Public License.
*/

/* - - - - - - - - - - - - - - - - - - - - - - - - - - - - - - - - - - - - -
   Thanks to Tom Schrijvers for his "bounds.pl", the first finite
   domain constraint solver included with SWI-Prolog. I've learned a
   lot from it and could even use some of the code for this solver.
   The propagation queue idea is taken from "prop.pl", a prototype
   solver also written by Tom. Highlights of the present solver:

   Symbolic constants for infinities
   ---------------------------------

   ?- X #>= 0, Y #=< 0.
   %@ X in 0..sup,
   %@ Y in inf..0.

   No artificial limits (using GMP)
   ---------------------------------

   ?- N #= 2^66, X #\= N.
   %@ N = 73786976294838206464,
   %@ X in inf..73786976294838206463\/73786976294838206465..sup.

   Often stronger propagation
   ---------------------------------

   ?- Y #= abs(X), Y #\= 3, Z * Z #= 4.
   %@ Y in 0..2\/4..sup,
   %@ Y#=abs(X),
   %@ X in inf.. -4\/ -2..2\/4..sup,
   %@ Z in -2\/2.

   - - - - - - - - - - - - - - - - - - - - - - - - - - - - - - - - -

   Many things can be improved; if you need any additional features or
   want to help, please e-mail me. A good starting point is taking a
   propagation algorithm from the literature and adding it.

- - - - - - - - - - - - - - - - - - - - - - - - - - - - - - - - - - - - - */

:- module(clpfd, [
                  op(760, yfx, #<==>),
                  op(750, xfy, #==>),
                  op(750, yfx, #<==),
                  op(740, yfx, #\/),
                  op(730, yfx, #\),
                  op(720, yfx, #/\),
                  op(710,  fy, #\),
                  op(700, xfx, #>),
                  op(700, xfx, #<),
                  op(700, xfx, #>=),
                  op(700, xfx, #=<),
                  op(700, xfx, #=),
                  op(700, xfx, #\=),
                  op(700, xfx, in),
                  op(700, xfx, ins),
                  op(450, xfx, ..), % should bind more tightly than \/
                  (#>)/2,
                  (#<)/2,
                  (#>=)/2,
                  (#=<)/2,
                  (#=)/2,
                  (#\=)/2,
                  (#\)/1,
                  (#<==>)/2,
                  (#==>)/2,
                  (#<==)/2,
                  (#\/)/2,
                  (#\)/2,
                  (#/\)/2,
                  (in)/2,
                  (ins)/2,
                  all_different/1,
                  all_distinct/1,
                  sum/3,
                  scalar_product/4,
                  tuples_in/2,
                  labeling/2,
                  label/1,
                  indomain/1,
                  lex_chain/1,
                  serialized/2,
                  global_cardinality/2,
                  global_cardinality/3,
                  circuit/1,
                  cumulative/1,
                  cumulative/2,
                  element/3,
                  automaton/3,
                  automaton/8,
                  transpose/2,
                  zcompare/3,
                  chain/2,
                  fd_var/1,
                  fd_inf/2,
                  fd_sup/2,
                  fd_size/2,
                  fd_dom/2
                 ]).

:- public                               % called from goal_expansion
        clpfd_equal/2,
        clpfd_geq/2.

:- use_module(library(apply_macros)).
:- use_module(library(assoc)).
:- use_module(library(error)).
:- use_module(library(lists)).
:- use_module(library(pairs)).

:- op(700, xfx, cis).
:- op(700, xfx, cis_geq).
:- op(700, xfx, cis_gt).
:- op(700, xfx, cis_leq).
:- op(700, xfx, cis_lt).

/** <module> Constraint Logic Programming over Finite Domains

### Introduction			{#clpfd-intro}

Constraint programming is a declarative formalism that lets you
describe conditions a solution must satisfy. This library provides
CLP(FD), Constraint Logic Programming over Finite Domains. It can be
used to model and solve various combinatorial problems such as
planning, scheduling and allocation tasks.

Most predicates of this library are finite domain _constraints_, which
are relations over integers. They generalise arithmetic evaluation of
integer expressions in that propagation can proceed in all directions.
This library also provides _enumeration_ _predicates_, which let you
systematically search for solutions on variables whose domains have
become finite.

You can cite this library in your publications as:

==
@inproceedings{Triska12,
  author    = {Markus Triska},
  title     = {The Finite Domain Constraint Solver of {SWI-Prolog}},
  booktitle = {FLOPS},
  series    = {LNCS},
  volume    = {7294},
  year      = {2012},
  pages     = {307-316}
}
==

### Arithmetic constraints		{#cplfd-arith-constraints}

A finite domain _arithmetic expression_ is one of:

    | _integer_          | Given value                          |
    | _variable_         | Unknown integer                      |
    | ?(_variable_)      | Unknown integer                      |
    | -Expr              | Unary minus                          |
    | Expr + Expr        | Addition                             |
    | Expr * Expr        | Multiplication                       |
    | Expr - Expr        | Subtraction                          |
    | Expr ^ Expr        | Exponentiation                       |
    | min(Expr,Expr)     | Minimum of two expressions           |
    | max(Expr,Expr)     | Maximum of two expressions           |
    | Expr mod Expr      | Modulo induced by floored division   |
    | Expr rem Expr      | Modulo induced by truncated division |
    | abs(Expr)          | Absolute value                       |
    | Expr / Expr        | Truncated integer division           |

Arithmetic _constraints_ are relations between arithmetic expressions.

The most important arithmetic constraints are:

    | Expr1 #>= Expr2  | Expr1 is greater than or equal to Expr2  |
    | Expr1 #=< Expr2  | Expr1 is less than or equal to Expr2     |
    | Expr1 #=  Expr2  | Expr1 equals Expr2                       |
    | Expr1 #\= Expr2  | Expr1 is not equal to Expr2              |
    | Expr1 #> Expr2   | Expr1 is greater than Expr2              |
    | Expr1 #< Expr2   | Expr1 is less than Expr2                 |

### Reification				{#clpfd-reification}

The constraints in/2, #=/2, #\=/2, #</2, #>/2, #=</2, and #>=/2 can be
_reified_, which means reflecting their truth values into Boolean
values represented by the integers 0 and 1. Let P and Q denote
reifiable constraints or Boolean variables, then:

    | #\ Q      | True iff Q is false                  |
    | P #\/ Q   | True iff either P or Q               |
    | P #/\ Q   | True iff both P and Q                |
    | P #\ Q    | True iff either P or Q, but not both |
    | P #<==> Q | True iff P and Q are equivalent      |
    | P #==> Q  | True iff P implies Q                 |
    | P #<== Q  | True iff Q implies P                 |

The constraints of this table are reifiable as well.

### Examples				{#clpfd-examples}

Here is an example session with a few queries and their answers:

==
?- use_module(library(clpfd)).
% library(clpfd) compiled into clpfd 0.06 sec, 633,732 bytes
true.

?- X #> 3.
X in 4..sup.

?- X #\= 20.
X in inf..19\/21..sup.

?- 2*X #= 10.
X = 5.

?- X*X #= 144.
X in -12\/12.

?- 4*X + 2*Y #= 24, X + Y #= 9, [X,Y] ins 0..sup.
X = 3,
Y = 6.

?- Vs = [X,Y,Z], Vs ins 1..3, all_different(Vs), X = 1, Y #\= 2.
Vs = [1, 3, 2],
X = 1,
Y = 3,
Z = 2.

?- X #= Y #<==> B, X in 0..3, Y in 4..5.
B = 0,
X in 0..3,
Y in 4..5.
==

In each case, and as for all pure programs, the answer is
declaratively equivalent to the original query, and in many cases the
constraint solver has deduced additional domain restrictions.

### Search				{#clpfd-search}

A common usage of this library is to first post the desired
constraints among the variables of a model, and then to use
enumeration predicates to search for solutions. As an example of a
constraint satisfaction problem, consider the cryptoarithmetic puzzle
SEND + MORE = MONEY, where different letters denote distinct integers
between 0 and 9. It can be modeled in CLP(FD) as follows:

==
:- use_module(library(clpfd)).

puzzle([S,E,N,D] + [M,O,R,E] = [M,O,N,E,Y]) :-
        Vars = [S,E,N,D,M,O,R,Y],
        Vars ins 0..9,
        all_different(Vars),
                  S*1000 + E*100 + N*10 + D +
                  M*1000 + O*100 + R*10 + E #=
        M*10000 + O*1000 + N*100 + E*10 + Y,
        M #\= 0, S #\= 0.
==

Sample query and its result (actual variables replaced for readability):

==
?- puzzle(As+Bs=Cs).
As = [9, _A2, _A3, _A4],
Bs = [1, 0, _B3, _A2],
Cs = [1, 0, _A3, _A2, _C5],
_A2 in 4..7,
all_different([9, _A2, _A3, _A4, 1, 0, _B3, _C5]),
1000*9+91*_A2+ -90*_A3+_A4+ -9000*1+ -900*0+10*_B3+ -1*_C5#=0,
_A3 in 5..8,
_A4 in 2..8,
_B3 in 2..8,
_C5 in 2..8.
==

Here, the constraint solver has deduced more stringent bounds for all
variables. It is good practice to keep the modeling part separate from
the actual search. This lets you observe termination and determinism
properties of the modeling part in isolation from the search. Labeling
can then be used to search for solutions in a separate predicate or
goal:

==
?- puzzle(As+Bs=Cs), label(As).
As = [9, 5, 6, 7],
Bs = [1, 0, 8, 5],
Cs = [1, 0, 6, 5, 2] ;
false.
==

In this case, it suffices to label a subset of variables to find the
puzzle's unique solution, since the constraint solver is strong enough
to reduce the domains of remaining variables to singleton sets. In
general though, it is necessary to label all variables to obtain
ground solutions.

### Declarative integer arithmetic		{#clpfd-integer-arith}

You can also use CLP(FD) constraints as a more declarative alternative
for ordinary integer arithmetic with is/2, >/2 etc. For example:

==
:- use_module(library(clpfd)).

n_factorial(0, 1).
n_factorial(N, F) :-
        N #> 0, N1 #= N - 1, F #= N * F1,
        n_factorial(N1, F1).
==

This predicate can be used in all directions. For example:

==
?- n_factorial(47, F).
F = 258623241511168180642964355153611979969197632389120000000000 ;
false.

?- n_factorial(N, 1).
N = 0 ;
N = 1 ;
false.

?- n_factorial(N, 3).
false.
==

To make the predicate terminate if any argument is instantiated, add
the (implied) constraint F #\= 0 before the recursive call. Otherwise,
the query n_factorial(N, 0) is the only non-terminating case of this
kind.

### Advanced topics			{#clpfd-advanced-topics}

This library uses goal_expansion/2 to rewrite constraints at
compilation time. The expansion's aim is to transparently bring the
performance of CLP(FD) constraints close to that of conventional
arithmetic predicates (</2, =:=/2, is/2 etc.) when the constraints are
used in modes that can also be handled by built-in arithmetic. To
disable the expansion, set the flag `clpfd_goal_expansion` to `false`.

If you set the flag `clpfd_monotonic` to `true`, then CLP(FD) is
monotonic: Adding new constraints cannot yield new solutions. When
this flag is `true`, you must wrap variables that occur in arithmetic
expressions with the functor `(?)/1`. For example, `?(X) #= ?(Y) +
?(Z)`. The wrapper can be omitted for variables that are already
constrained to integers.

Use call_residue_vars/2 and copy_term/3 to inspect residual goals and
the constraints in which a variable is involved. This library also
provides _reflection_ predicates (like fd_dom/2, fd_size/2 etc.) with
which you can inspect a variable's current domain. These predicates
can be useful if you want to implement your own labeling strategies.

You can also define custom constraints. The mechanism to do this is
not yet finalised, and we welcome suggestions and descriptions of use
cases that are important to you. As an example of how it can be done
currently, let us define a new custom constraint `oneground(X,Y,Z)`,
where Z shall be 1 if at least one of X and Y is instantiated:

==
:- use_module(library(clpfd)).

:- multifile clpfd:run_propagator/2.

oneground(X, Y, Z) :-
        clpfd:make_propagator(oneground(X, Y, Z), Prop),
        clpfd:init_propagator(X, Prop),
        clpfd:init_propagator(Y, Prop),
        clpfd:trigger_once(Prop).

clpfd:run_propagator(oneground(X, Y, Z), MState) :-
        (   integer(X) -> clpfd:kill(MState), Z = 1
        ;   integer(Y) -> clpfd:kill(MState), Z = 1
        ;   true
        ).
==

First, clpfd:make_propagator/2 is used to transform a user-defined
representation of the new constraint to an internal form. With
clpfd:init_propagator/2, this internal form is then attached to X and
Y. From now on, the propagator will be invoked whenever the domains of
X or Y are changed. Then, clpfd:trigger_once/1 is used to give the
propagator its first chance for propagation even though the variables'
domains have not yet changed. Finally, clpfd:run_propagator/2 is
extended to define the actual propagator. As explained, this predicate
is automatically called by the constraint solver. The first argument
is the user-defined representation of the constraint as used in
clpfd:make_propagator/2, and the second argument is a mutable state
that can be used to prevent further invocations of the propagator when
the constraint has become entailed, by using clpfd:kill/1. An example
of using the new constraint:

==
?- oneground(X, Y, Z), Y = 5.
Y = 5,
Z = 1,
X in inf..sup.
==

@author Markus Triska
*/

/* - - - - - - - - - - - - - - - - - - - - - - - - - - - - - - - - - - - - -
   A bound is either:

   n(N):    integer N
   inf:     infimum of Z (= negative infinity)
   sup:     supremum of Z (= positive infinity)
- - - - - - - - - - - - - - - - - - - - - - - - - - - - - - - - - - - - - */

is_bound(n(N)) :- integer(N).
is_bound(inf).
is_bound(sup).

defaulty_to_bound(D, P) :- ( integer(D) -> P = n(D) ; P = D ).

/* - - - - - - - - - - - - - - - - - - - - - - - - - - - - - - - - - - - - -
   Compactified is/2 and predicates for several arithmetic expressions
   with infinities, tailored for the modes needed by this solver.
- - - - - - - - - - - - - - - - - - - - - - - - - - - - - - - - - - - - - */

goal_expansion(A cis B, Expansion) :-
        phrase(cis_goals(B, A), Goals),
        list_goal(Goals, Expansion).
goal_expansion(A cis_lt B, B cis_gt A).
goal_expansion(A cis_leq B, B cis_geq A).
goal_expansion(A cis_geq B, cis_leq_numeric(B, N)) :- nonvar(A), A = n(N).
goal_expansion(A cis_geq B, cis_geq_numeric(A, N)) :- nonvar(B), B = n(N).
goal_expansion(A cis_gt B, cis_lt_numeric(B, N))   :- nonvar(A), A = n(N).
goal_expansion(A cis_gt B, cis_gt_numeric(A, N))   :- nonvar(B), B = n(N).

% cis_gt only works for terms of depth 0 on both sides
cis_gt(sup, B0) :- B0 \== sup.
cis_gt(n(N), B) :- cis_lt_numeric(B, N).

cis_lt_numeric(inf, _).
cis_lt_numeric(n(B), A) :- B < A.

cis_gt_numeric(sup, _).
cis_gt_numeric(n(B), A) :- B > A.

cis_geq(inf, inf).
cis_geq(sup, _).
cis_geq(n(N), B) :- cis_leq_numeric(B, N).

cis_leq_numeric(inf, _).
cis_leq_numeric(n(B), A) :- B =< A.

cis_geq_numeric(sup, _).
cis_geq_numeric(n(B), A) :- B >= A.

cis_min(inf, _, inf).
cis_min(sup, B, B).
cis_min(n(N), B, Min) :- cis_min_(B, N, Min).

cis_min_(inf, _, inf).
cis_min_(sup, N, n(N)).
cis_min_(n(B), A, n(M)) :- M is min(A,B).

cis_max(sup, _, sup).
cis_max(inf, B, B).
cis_max(n(N), B, Max) :- cis_max_(B, N, Max).

cis_max_(inf, N, n(N)).
cis_max_(sup, _, sup).
cis_max_(n(B), A, n(M)) :- M is max(A,B).

cis_plus(inf, _, inf).
cis_plus(sup, _, sup).
cis_plus(n(A), B, Plus) :- cis_plus_(B, A, Plus).

cis_plus_(sup, _, sup).
cis_plus_(inf, _, inf).
cis_plus_(n(B), A, n(S)) :- S is A + B.

cis_minus(inf, _, inf).
cis_minus(sup, _, sup).
cis_minus(n(A), B, M) :- cis_minus_(B, A, M).

cis_minus_(inf, _, sup).
cis_minus_(sup, _, inf).
cis_minus_(n(B), A, n(M)) :- M is A - B.

cis_uminus(inf, sup).
cis_uminus(sup, inf).
cis_uminus(n(A), n(B)) :- B is -A.

cis_abs(inf, sup).
cis_abs(sup, sup).
cis_abs(n(A), n(B)) :- B is abs(A).

cis_times(inf, B, P) :-
        (   B cis_lt n(0) -> P = sup
        ;   B cis_gt n(0) -> P = inf
        ;   P = n(0)
        ).
cis_times(sup, B, P) :-
        (   B cis_gt n(0) -> P = sup
        ;   B cis_lt n(0) -> P = inf
        ;   P = n(0)
        ).
cis_times(n(N), B, P) :- cis_times_(B, N, P).

cis_times_(inf, A, P)     :- cis_times(inf, n(A), P).
cis_times_(sup, A, P)     :- cis_times(sup, n(A), P).
cis_times_(n(B), A, n(P)) :- P is A * B.

cis_exp(inf, n(Y), R) :-
        (   even(Y) -> R = sup
        ;   R = inf
        ).
cis_exp(sup, _, sup).
cis_exp(n(N), Y, R) :- cis_exp_(Y, N, R).

cis_exp_(n(Y), N, n(R)) :- R is N^Y.
cis_exp_(sup, _, sup).
cis_exp_(inf, _, inf).

cis_goals(V, V)          --> { var(V) }, !.
cis_goals(n(N), n(N))    --> [].
cis_goals(inf, inf)      --> [].
cis_goals(sup, sup)      --> [].
cis_goals(sign(A0), R)   --> cis_goals(A0, A), [cis_sign(A, R)].
cis_goals(abs(A0), R)    --> cis_goals(A0, A), [cis_abs(A, R)].
cis_goals(-A0, R)        --> cis_goals(A0, A), [cis_uminus(A, R)].
cis_goals(A0+B0, R)      -->
        cis_goals(A0, A),
        cis_goals(B0, B),
        [cis_plus(A, B, R)].
cis_goals(A0-B0, R)      -->
        cis_goals(A0, A),
        cis_goals(B0, B),
        [cis_minus(A, B, R)].
cis_goals(min(A0,B0), R) -->
        cis_goals(A0, A),
        cis_goals(B0, B),
        [cis_min(A, B, R)].
cis_goals(max(A0,B0), R) -->
        cis_goals(A0, A),
        cis_goals(B0, B),
        [cis_max(A, B, R)].
cis_goals(A0*B0, R)      -->
        cis_goals(A0, A),
        cis_goals(B0, B),
        [cis_times(A, B, R)].
cis_goals(div(A0,B0), R) -->
        cis_goals(A0, A),
        cis_goals(B0, B),
        [cis_div(A, B, R)].
cis_goals(A0//B0, R)     -->
        cis_goals(A0, A),
        cis_goals(B0, B),
        [cis_slash(A, B, R)].
cis_goals(A0^B0, R)      -->
        cis_goals(A0, A),
        cis_goals(B0, B),
        [cis_exp(A, B, R)].

list_goal([], true).
list_goal([G|Gs], Goal) :- foldl(list_goal_, Gs, G, Goal).

list_goal_(G, G0, (G0,G)).

cis_sign(sup, n(1)).
cis_sign(inf, n(-1)).
cis_sign(n(N), n(S)) :- S is sign(N).

cis_div(sup, Y, Z)  :- ( Y cis_geq n(0) -> Z = sup ; Z = inf ).
cis_div(inf, Y, Z)  :- ( Y cis_geq n(0) -> Z = inf ; Z = sup ).
cis_div(n(X), Y, Z) :- cis_div_(Y, X, Z).

cis_div_(sup, _, n(0)).
cis_div_(inf, _, n(0)).
cis_div_(n(Y), X, Z) :-
        (   Y =:= 0 -> (  X >= 0 -> Z = sup ; Z = inf )
        ;   Z0 is X // Y, Z = n(Z0)
        ).

cis_slash(sup, _, sup).
cis_slash(inf, _, inf).
cis_slash(n(N), B, S) :- cis_slash_(B, N, S).

cis_slash_(sup, _, n(0)).
cis_slash_(inf, _, n(0)).
cis_slash_(n(B), A, n(S)) :- S is A // B.


/* - - - - - - - - - - - - - - - - - - - - - - - - - - - - - - - - - - - - -
   A domain is a finite set of disjoint intervals. Internally, domains
   are represented as trees. Each node is one of:

   empty: empty domain.

   split(N, Left, Right)
      - split on integer N, with Left and Right domains whose elements are
        all less than and greater than N, respectively. The domain is the
        union of Left and Right, i.e., N is a hole.

   from_to(From, To)
      - interval (From-1, To+1); From and To are bounds

   Desiderata: rebalance domains; singleton intervals.
- - - - - - - - - - - - - - - - - - - - - - - - - - - - - - - - - - - - - */

/* - - - - - - - - - - - - - - - - - - - - - - - - - - - - - - - - - - - - -
   Type definition and inspection of domains.
- - - - - - - - - - - - - - - - - - - - - - - - - - - - - - - - - - - - - */

check_domain(D) :-
        (   var(D) -> instantiation_error(D)
        ;   is_domain(D) -> true
        ;   domain_error(clpfd_domain, D)
        ).

is_domain(empty).
is_domain(from_to(From,To)) :-
        is_bound(From), is_bound(To),
        From cis_leq To.
is_domain(split(S, Left, Right)) :-
        integer(S),
        is_domain(Left), is_domain(Right),
        all_less_than(Left, S),
        all_greater_than(Right, S).

all_less_than(empty, _).
all_less_than(from_to(From,To), S) :-
        From cis_lt n(S), To cis_lt n(S).
all_less_than(split(S0,Left,Right), S) :-
        S0 < S,
        all_less_than(Left, S),
        all_less_than(Right, S).

all_greater_than(empty, _).
all_greater_than(from_to(From,To), S) :-
        From cis_gt n(S), To cis_gt n(S).
all_greater_than(split(S0,Left,Right), S) :-
        S0 > S,
        all_greater_than(Left, S),
        all_greater_than(Right, S).

default_domain(from_to(inf,sup)).

domain_infimum(from_to(I, _), I).
domain_infimum(split(_, Left, _), I) :- domain_infimum(Left, I).

domain_supremum(from_to(_, S), S).
domain_supremum(split(_, _, Right), S) :- domain_supremum(Right, S).

domain_num_elements(empty, n(0)).
domain_num_elements(from_to(From,To), Num) :- Num cis To - From + n(1).
domain_num_elements(split(_, Left, Right), Num) :-
        domain_num_elements(Left, NL),
        domain_num_elements(Right, NR),
        Num cis NL + NR.

domain_direction_element(from_to(n(From), n(To)), Dir, E) :-
        (   Dir == up -> between(From, To, E)
        ;   between(From, To, E0),
            E is To - (E0 - From)
        ).
domain_direction_element(split(_, D1, D2), Dir, E) :-
        (   Dir == up ->
            (   domain_direction_element(D1, Dir, E)
            ;   domain_direction_element(D2, Dir, E)
            )
        ;   (   domain_direction_element(D2, Dir, E)
            ;   domain_direction_element(D1, Dir, E)
            )
        ).

/* - - - - - - - - - - - - - - - - - - - - - - - - - - - - - - - - - - - - -
   Test whether domain contains a given integer.
- - - - - - - - - - - - - - - - - - - - - - - - - - - - - - - - - - - - - */

domain_contains(from_to(From,To), I) :- From cis_leq n(I), n(I) cis_leq To.
domain_contains(split(S, Left, Right), I) :-
        (   I < S -> domain_contains(Left, I)
        ;   I > S -> domain_contains(Right, I)
        ).

/* - - - - - - - - - - - - - - - - - - - - - - - - - - - - - - - - - - - - -
   Test whether a domain contains another domain.
- - - - - - - - - - - - - - - - - - - - - - - - - - - - - - - - - - - - - */

domain_subdomain(Dom, Sub) :- domain_subdomain(Dom, Dom, Sub).

domain_subdomain(from_to(_,_), Dom, Sub) :-
        domain_subdomain_fromto(Sub, Dom).
domain_subdomain(split(_, _, _), Dom, Sub) :-
        domain_subdomain_split(Sub, Dom, Sub).

domain_subdomain_split(empty, _, _).
domain_subdomain_split(from_to(From,To), split(S,Left0,Right0), Sub) :-
        (   To cis_lt n(S) -> domain_subdomain(Left0, Left0, Sub)
        ;   From cis_gt n(S) -> domain_subdomain(Right0, Right0, Sub)
        ).
domain_subdomain_split(split(_,Left,Right), Dom, _) :-
        domain_subdomain(Dom, Dom, Left),
        domain_subdomain(Dom, Dom, Right).

domain_subdomain_fromto(empty, _).
domain_subdomain_fromto(from_to(From,To), from_to(From0,To0)) :-
        From0 cis_leq From, To0 cis_geq To.
domain_subdomain_fromto(split(_,Left,Right), Dom) :-
        domain_subdomain_fromto(Left, Dom),
        domain_subdomain_fromto(Right, Dom).

/* - - - - - - - - - - - - - - - - - - - - - - - - - - - - - - - - - - - - -
   Remove an integer from a domain. The domain is traversed until an
   interval is reached from which the element can be removed, or until
   it is clear that no such interval exists.
- - - - - - - - - - - - - - - - - - - - - - - - - - - - - - - - - - - - - */

domain_remove(empty, _, empty).
domain_remove(from_to(L0, U0), X, D) :- domain_remove_(L0, U0, X, D).
domain_remove(split(S, Left0, Right0), X, D) :-
        (   X =:= S -> D = split(S, Left0, Right0)
        ;   X < S ->
            domain_remove(Left0, X, Left1),
            (   Left1 == empty -> D = Right0
            ;   D = split(S, Left1, Right0)
            )
        ;   domain_remove(Right0, X, Right1),
            (   Right1 == empty -> D = Left0
            ;   D = split(S, Left0, Right1)
            )
        ).

%?- domain_remove(from_to(n(0),n(5)), 3, D).

domain_remove_(inf, U0, X, D) :-
        (   U0 == n(X) -> U1 is X - 1, D = from_to(inf, n(U1))
        ;   U0 cis_lt n(X) -> D = from_to(inf,U0)
        ;   L1 is X + 1, U1 is X - 1,
            D = split(X, from_to(inf, n(U1)), from_to(n(L1),U0))
        ).
domain_remove_(n(N), U0, X, D) :- domain_remove_upper(U0, N, X, D).

domain_remove_upper(sup, L0, X, D) :-
        (   L0 =:= X -> L1 is X + 1, D = from_to(n(L1),sup)
        ;   L0 > X -> D = from_to(n(L0),sup)
        ;   L1 is X + 1, U1 is X - 1,
            D = split(X, from_to(n(L0),n(U1)), from_to(n(L1),sup))
        ).
domain_remove_upper(n(U0), L0, X, D) :-
        (   L0 =:= U0, X =:= L0 -> D = empty
        ;   L0 =:= X -> L1 is X + 1, D = from_to(n(L1), n(U0))
        ;   U0 =:= X -> U1 is X - 1, D = from_to(n(L0), n(U1))
        ;   between(L0, U0, X) ->
            U1 is X - 1, L1 is X + 1,
            D = split(X, from_to(n(L0), n(U1)), from_to(n(L1), n(U0)))
        ;   D = from_to(n(L0),n(U0))
        ).

/* - - - - - - - - - - - - - - - - - - - - - - - - - - - - - - - - - - - - -
   Remove all elements greater than / less than a constant.
- - - - - - - - - - - - - - - - - - - - - - - - - - - - - - - - - - - - - */

domain_remove_greater_than(empty, _, empty).
domain_remove_greater_than(from_to(From0,To0), G, D) :-
        (   From0 cis_gt n(G) -> D = empty
        ;   To cis min(To0,n(G)), D = from_to(From0,To)
        ).
domain_remove_greater_than(split(S,Left0,Right0), G, D) :-
        (   S =< G ->
            domain_remove_greater_than(Right0, G, Right),
            (   Right == empty -> D = Left0
            ;   D = split(S, Left0, Right)
            )
        ;   domain_remove_greater_than(Left0, G, D)
        ).

domain_remove_smaller_than(empty, _, empty).
domain_remove_smaller_than(from_to(From0,To0), V, D) :-
        (   To0 cis_lt n(V) -> D = empty
        ;   From cis max(From0,n(V)), D = from_to(From,To0)
        ).
domain_remove_smaller_than(split(S,Left0,Right0), V, D) :-
        (   S >= V ->
            domain_remove_smaller_than(Left0, V, Left),
            (   Left == empty -> D = Right0
            ;   D = split(S, Left, Right0)
            )
        ;   domain_remove_smaller_than(Right0, V, D)
        ).


/* - - - - - - - - - - - - - - - - - - - - - - - - - - - - - - - - - - - - -
   Remove a whole domain from another domain. (Set difference.)
- - - - - - - - - - - - - - - - - - - - - - - - - - - - - - - - - - - - - */

domain_subtract(Dom0, Sub, Dom) :- domain_subtract(Dom0, Dom0, Sub, Dom).

domain_subtract(empty, _, _, empty).
domain_subtract(from_to(From0,To0), Dom, Sub, D) :-
        (   Sub == empty -> D = Dom
        ;   Sub = from_to(From,To) ->
            (   From == To -> From = n(X), domain_remove(Dom, X, D)
            ;   From cis_gt To0 -> D = Dom
            ;   To cis_lt From0 -> D = Dom
            ;   From cis_leq From0 ->
                (   To cis_geq To0 -> D = empty
                ;   From1 cis To + n(1),
                    D = from_to(From1, To0)
                )
            ;   To1 cis From - n(1),
                (   To cis_lt To0 ->
                    From = n(S),
                    From2 cis To + n(1),
                    D = split(S,from_to(From0,To1),from_to(From2,To0))
                ;   D = from_to(From0,To1)
                )
            )
        ;   Sub = split(S, Left, Right) ->
            (   n(S) cis_gt To0 -> domain_subtract(Dom, Dom, Left, D)
            ;   n(S) cis_lt From0 -> domain_subtract(Dom, Dom, Right, D)
            ;   domain_subtract(Dom, Dom, Left, D1),
                domain_subtract(D1, D1, Right, D)
            )
        ).
domain_subtract(split(S, Left0, Right0), _, Sub, D) :-
        domain_subtract(Left0, Left0, Sub, Left),
        domain_subtract(Right0, Right0, Sub, Right),
        (   Left == empty -> D = Right
        ;   Right == empty -> D = Left
        ;   D = split(S, Left, Right)
        ).

/* - - - - - - - - - - - - - - - - - - - - - - - - - - - - - - - - - - - - -
   Complement of a domain
- - - - - - - - - - - - - - - - - - - - - - - - - - - - - - - - - - - - - */

domain_complement(D, C) :-
        default_domain(Default),
        domain_subtract(Default, D, C).

/* - - - - - - - - - - - - - - - - - - - - - - - - - - - - - - - - - - - - -
   Convert domain to a list of disjoint intervals From-To.
- - - - - - - - - - - - - - - - - - - - - - - - - - - - - - - - - - - - - */

domain_intervals(D, Is) :- phrase(domain_intervals(D), Is).

domain_intervals(split(_, Left, Right)) -->
        domain_intervals(Left), domain_intervals(Right).
domain_intervals(empty)                 --> [].
domain_intervals(from_to(From,To))      --> [From-To].

/* - - - - - - - - - - - - - - - - - - - - - - - - - - - - - - - - - - - - -
   To compute the intersection of two domains D1 and D2, we choose D1
   as the reference domain. For each interval of D1, we compute how
   far and to which values D2 lets us extend it.
- - - - - - - - - - - - - - - - - - - - - - - - - - - - - - - - - - - - - */

domains_intersection(D1, D2, Intersection) :-
        domains_intersection_(D1, D2, Intersection),
        Intersection \== empty.

domains_intersection_(empty, _, empty).
domains_intersection_(from_to(L0,U0), D2, Dom) :-
        narrow(D2, L0, U0, Dom).
domains_intersection_(split(S,Left0,Right0), D2, Dom) :-
        domains_intersection_(Left0, D2, Left1),
        domains_intersection_(Right0, D2, Right1),
        (   Left1 == empty -> Dom = Right1
        ;   Right1 == empty -> Dom = Left1
        ;   Dom = split(S, Left1, Right1)
        ).

narrow(empty, _, _, empty).
narrow(from_to(L0,U0), From0, To0, Dom) :-
        From1 cis max(From0,L0), To1 cis min(To0,U0),
        (   From1 cis_gt To1 -> Dom = empty
        ;   Dom = from_to(From1,To1)
        ).
narrow(split(S, Left0, Right0), From0, To0, Dom) :-
        (   To0 cis_lt n(S) -> narrow(Left0, From0, To0, Dom)
        ;   From0 cis_gt n(S) -> narrow(Right0, From0, To0, Dom)
        ;   narrow(Left0, From0, To0, Left1),
            narrow(Right0, From0, To0, Right1),
            (   Left1 == empty -> Dom = Right1
            ;   Right1 == empty -> Dom = Left1
            ;   Dom = split(S, Left1, Right1)
            )
        ).

/* - - - - - - - - - - - - - - - - - - - - - - - - - - - - - - - - - - - - -
   Union of 2 domains.
- - - - - - - - - - - - - - - - - - - - - - - - - - - - - - - - - - - - - */

domains_union(D1, D2, Union) :-
        domain_intervals(D1, Is1),
        domain_intervals(D2, Is2),
        append(Is1, Is2, IsU0),
        merge_intervals(IsU0, IsU1),
        intervals_to_domain(IsU1, Union).

/* - - - - - - - - - - - - - - - - - - - - - - - - - - - - - - - - - - - - -
   Shift the domain by an offset.
- - - - - - - - - - - - - - - - - - - - - - - - - - - - - - - - - - - - - */

domain_shift(empty, _, empty).
domain_shift(from_to(From0,To0), O, from_to(From,To)) :-
        From cis From0 + n(O), To cis To0 + n(O).
domain_shift(split(S0, Left0, Right0), O, split(S, Left, Right)) :-
        S is S0 + O,
        domain_shift(Left0, O, Left),
        domain_shift(Right0, O, Right).

/* - - - - - - - - - - - - - - - - - - - - - - - - - - - - - - - - - - - - -
   The new domain contains all values of the old domain,
   multiplied by a constant multiplier.
- - - - - - - - - - - - - - - - - - - - - - - - - - - - - - - - - - - - - */

domain_expand(D0, M, D) :-
        (   M < 0 ->
            domain_negate(D0, D1),
            M1 is abs(M),
            domain_expand_(D1, M1, D)
        ;   M =:= 1 -> D = D0
        ;   domain_expand_(D0, M, D)
        ).

domain_expand_(empty, _, empty).
domain_expand_(from_to(From0, To0), M, from_to(From,To)) :-
        From cis From0*n(M),
        To cis To0*n(M).
domain_expand_(split(S0, Left0, Right0), M, split(S, Left, Right)) :-
        S is M*S0,
        domain_expand_(Left0, M, Left),
        domain_expand_(Right0, M, Right).

/* - - - - - - - - - - - - - - - - - - - - - - - - - - - - - - - - - - - - -
   similar to domain_expand/3, tailored for division: an interval
   [From,To] is extended to [From*M, ((To+1)*M - 1)], i.e., to all
   values that integer-divided by M yield a value from interval.
- - - - - - - - - - - - - - - - - - - - - - - - - - - - - - - - - - - - - */

domain_expand_more(D0, M, D) :-
        %format("expanding ~w by ~w\n", [D0,M]),
        (   M < 0 -> domain_negate(D0, D1), M1 is abs(M)
        ;   D1 = D0, M1 = M
        ),
        domain_expand_more_(D1, M1, D).
        %format("yield: ~w\n", [D]).

domain_expand_more_(empty, _, empty).
domain_expand_more_(from_to(From0, To0), M, from_to(From,To)) :-
        (   From0 cis_leq n(0) ->
            From cis (From0-n(1))*n(M) + n(1)
        ;   From cis From0*n(M)
        ),
        (   To0 cis_lt n(0) ->
            To cis To0*n(M)
        ;   To cis (To0+n(1))*n(M) - n(1)
        ).
domain_expand_more_(split(S0, Left0, Right0), M, split(S, Left, Right)) :-
        S is M*S0,
        domain_expand_more_(Left0, M, Left),
        domain_expand_more_(Right0, M, Right).

/* - - - - - - - - - - - - - - - - - - - - - - - - - - - - - - - - - - - - -
   Scale a domain down by a constant multiplier. Assuming (//)/2.
- - - - - - - - - - - - - - - - - - - - - - - - - - - - - - - - - - - - - */

domain_contract(D0, M, D) :-
        %format("contracting ~w by ~w\n", [D0,M]),
        (   M < 0 -> domain_negate(D0, D1), M1 is abs(M)
        ;   D1 = D0, M1 = M
        ),
        domain_contract_(D1, M1, D).

domain_contract_(empty, _, empty).
domain_contract_(from_to(From0, To0), M, from_to(From,To)) :-
        (   From0 cis_geq n(0) ->
            From cis (From0 + n(M) - n(1)) // n(M)
        ;   From cis From0 // n(M)
        ),
        (   To0 cis_geq n(0) ->
            To cis To0 // n(M)
        ;   To cis (To0 - n(M) + n(1)) // n(M)
        ).
domain_contract_(split(_,Left0,Right0), M, D) :-
        %  Scaled down domains do not necessarily retain any holes of
        %  the original domain.
        domain_contract_(Left0, M, Left),
        domain_contract_(Right0, M, Right),
        domains_union(Left, Right, D).

/* - - - - - - - - - - - - - - - - - - - - - - - - - - - - - - - - - - - - -
   Similar to domain_contract, tailored for division, i.e.,
   {21,23} contracted by 4 is 5. It contracts "less".
- - - - - - - - - - - - - - - - - - - - - - - - - - - - - - - - - - - - - */

domain_contract_less(D0, M, D) :-
        (   M < 0 -> domain_negate(D0, D1), M1 is abs(M)
        ;   D1 = D0, M1 = M
        ),
        domain_contract_less_(D1, M1, D).

domain_contract_less_(empty, _, empty).
domain_contract_less_(from_to(From0, To0), M, from_to(From,To)) :-
        From cis From0 // n(M), To cis To0 // n(M).
domain_contract_less_(split(_,Left0,Right0), M, D) :-
        %  Scaled down domains do not necessarily retain any holes of
        %  the original domain.
        domain_contract_less_(Left0, M, Left),
        domain_contract_less_(Right0, M, Right),
        domains_union(Left, Right, D).

/* - - - - - - - - - - - - - - - - - - - - - - - - - - - - - - - - - - - - -
   Negate the domain. Left and Right sub-domains and bounds switch sides.
- - - - - - - - - - - - - - - - - - - - - - - - - - - - - - - - - - - - - */

domain_negate(empty, empty).
domain_negate(from_to(From0, To0), from_to(From, To)) :-
        From cis -To0, To cis -From0.
domain_negate(split(S0, Left0, Right0), split(S, Left, Right)) :-
        S is -S0,
        domain_negate(Left0, Right),
        domain_negate(Right0, Left).

/* - - - - - - - - - - - - - - - - - - - - - - - - - - - - - - - - - - - - -
   Construct a domain from a list of integers. Try to balance it.
- - - - - - - - - - - - - - - - - - - - - - - - - - - - - - - - - - - - - */

list_to_disjoint_intervals([], []).
list_to_disjoint_intervals([N|Ns], Is) :-
        list_to_disjoint_intervals(Ns, N, N, Is).

list_to_disjoint_intervals([], M, N, [n(M)-n(N)]).
list_to_disjoint_intervals([B|Bs], M, N, Is) :-
        (   B =:= N + 1 ->
            list_to_disjoint_intervals(Bs, M, B, Is)
        ;   Is = [n(M)-n(N)|Rest],
            list_to_disjoint_intervals(Bs, B, B, Rest)
        ).

list_to_domain(List0, D) :-
        (   List0 == [] -> D = empty
        ;   sort(List0, List),
            list_to_disjoint_intervals(List, Is),
            intervals_to_domain(Is, D)
        ).

intervals_to_domain([], empty) :- !.
intervals_to_domain([M-N], from_to(M,N)) :- !.
intervals_to_domain(Is, D) :-
        length(Is, L),
        FL is L // 2,
        length(Front, FL),
        append(Front, Tail, Is),
        Tail = [n(Start)-_|_],
        Hole is Start - 1,
        intervals_to_domain(Front, Left),
        intervals_to_domain(Tail, Right),
        D = split(Hole, Left, Right).

%%%%%%%%%%%%%%%%%%%%%%%%%%%%%%%%%%%%%%%%%%%%%%%%%%%%%%%%%%%%%%%%%%%%%%%%%%%%%%%


%% ?Var in +Domain
%
%  Var is an element of Domain. Domain is one of:
%
%         * Integer
%           Singleton set consisting only of _Integer_.
%         * Lower..Upper
%           All integers _I_ such that _Lower_ =< _I_ =< _Upper_.
%           _Lower_ must be an integer or the atom *inf*, which
%           denotes negative infinity. _Upper_ must be an integer or
%           the atom *sup*, which denotes positive infinity.
%         * Domain1 \/ Domain2
%           The union of Domain1 and Domain2.

V in D :-
        fd_variable(V),
        drep_to_domain(D, Dom),
        domain(V, Dom).

fd_variable(V) :-
        (   var(V) -> true
        ;   integer(V) -> true
        ;   type_error(integer, V)
        ).

%% +Vars ins +Domain
%
%  The variables in the list Vars are elements of Domain.

Vs ins D :-
        must_be(list, Vs),
        maplist(fd_variable, Vs),
        drep_to_domain(D, Dom),
        domains(Vs, Dom).

%% indomain(?Var)
%
% Bind Var to all feasible values of its domain on backtracking. The
% domain of Var must be finite.

indomain(Var) :- label([Var]).

order_dom_next(up, Dom, Next)   :- domain_infimum(Dom, n(Next)).
order_dom_next(down, Dom, Next) :- domain_supremum(Dom, n(Next)).
order_dom_next(random_value(_), Dom, Next) :-
        domain_to_list(Dom, Ls),
        length(Ls, L),
        I is random(L),
        nth0(I, Ls, Next).


%% label(+Vars)
%
% Equivalent to labeling([], Vars).

label(Vs) :- labeling([], Vs).

%% labeling(+Options, +Vars)
%
% Assign a value to each variable in Vars. Labeling means systematically
% trying out values for the finite domain   variables  Vars until all of
% them are ground. The domain of each   variable in Vars must be finite.
% Options is a list of options that   let  you exhibit some control over
% the search process. Several categories of options exist:
%
% The variable selection strategy lets you specify which variable of
% Vars is labeled next and is one of:
%
%   * leftmost
%   Label the variables in the order they occur in Vars. This is the
%   default.
%
%   * ff
%   _|First fail|_. Label the leftmost variable with smallest domain next,
%   in order to detect infeasibility early. This is often a good
%   strategy.
%
%   * ffc
%   Of the variables with smallest domains, the leftmost one
%   participating in most constraints is labeled next.
%
%   * min
%   Label the leftmost variable whose lower bound is the lowest next.
%
%   * max
%   Label the leftmost variable whose upper bound is the highest next.
%
% The value order is one of:
%
%   * up
%   Try the elements of the chosen variable's domain in ascending order.
%   This is the default.
%
%   * down
%   Try the domain elements in descending order.
%
% The branching strategy is one of:
%
%   * step
%   For each variable X, a choice is made between X = V and X #\= V,
%   where V is determined by the value ordering options. This is the
%   default.
%
%   * enum
%   For each variable X, a choice is made between X = V_1, X = V_2
%   etc., for all values V_i of the domain of X. The order is
%   determined by the value ordering options.
%
%   * bisect
%   For each variable X, a choice is made between X #=< M and X #> M,
%   where M is the midpoint of the domain of X.
%
% At most one option of each category can be specified, and an option
% must not occur repeatedly.
%
% The order of solutions can be influenced with:
%
%   * min(Expr)
%   * max(Expr)
%
% This generates solutions in ascending/descending order with respect
% to the evaluation of the arithmetic expression Expr. Labeling Vars
% must make Expr ground. If several such options are specified, they
% are interpreted from left to right, e.g.:
%
% ==
% ?- [X,Y] ins 10..20, labeling([max(X),min(Y)],[X,Y]).
% ==
%
% This generates solutions in descending order of X, and for each
% binding of X, solutions are generated in ascending order of Y. To
% obtain the incomplete behaviour that other systems exhibit with
% "maximize(Expr)" and "minimize(Expr)", use once/1, e.g.:
%
% ==
% once(labeling([max(Expr)], Vars))
% ==
%
% Labeling is always complete, always terminates, and yields no
% redundant solutions.
%

labeling(Options, Vars) :-
        must_be(list, Options),
        must_be(list, Vars),
        maplist(finite_domain, Vars),
        label(Options, Options, default(leftmost), default(up), default(step), [], upto_ground, Vars).

finite_domain(Var) :-
        (   fd_get(Var, Dom, _) ->
            (   domain_infimum(Dom, n(_)), domain_supremum(Dom, n(_)) -> true
            ;   instantiation_error(Var)
            )
        ;   integer(Var) -> true
        ;   must_be(integer, Var)
        ).


label([O|Os], Options, Selection, Order, Choice, Optim, Consistency, Vars) :-
        (   var(O)-> instantiation_error(O)
        ;   override(selection, Selection, O, Options, S1) ->
            label(Os, Options, S1, Order, Choice, Optim, Consistency, Vars)
        ;   override(order, Order, O, Options, O1) ->
            label(Os, Options, Selection, O1, Choice, Optim, Consistency, Vars)
        ;   override(choice, Choice, O, Options, C1) ->
            label(Os, Options, Selection, Order, C1, Optim, Consistency, Vars)
        ;   optimisation(O) ->
            label(Os, Options, Selection, Order, Choice, [O|Optim], Consistency, Vars)
        ;   consistency(O, O1) ->
            label(Os, Options, Selection, Order, Choice, Optim, O1, Vars)
        ;   domain_error(labeling_option, O)
        ).
label([], _, Selection, Order, Choice, Optim0, Consistency, Vars) :-
        maplist(arg(1), [Selection,Order,Choice], [S,O,C]),
        (   Optim0 == [] ->
            label(Vars, S, O, C, Consistency)
        ;   reverse(Optim0, Optim),
            exprs_singlevars(Optim, SVs),
            optimise(Vars, [S,O,C], SVs)
        ).

% Introduce new variables for each min/max expression to avoid
% reparsing expressions during optimisation.

exprs_singlevars([], []).
exprs_singlevars([E|Es], [SV|SVs]) :-
        E =.. [F,Expr],
        ?(Single) #= Expr,
        SV =.. [F,Single],
        exprs_singlevars(Es, SVs).

all_dead(fd_props(Bs,Gs,Os)) :-
        all_dead_(Bs),
        all_dead_(Gs),
        all_dead_(Os).

all_dead_([]).
all_dead_([propagator(_, S)|Ps]) :- S == dead, all_dead_(Ps).

label([], _, _, _, Consistency) :- !,
        (   Consistency = upto_in(I0,I) -> I0 = I
        ;   true
        ).
label(Vars, Selection, Order, Choice, Consistency) :-
        (   Vars = [V|Vs], nonvar(V) -> label(Vs, Selection, Order, Choice, Consistency)
        ;   select_var(Selection, Vars, Var, RVars),
            (   var(Var) ->
                (   Consistency = upto_in(I0,I), fd_get(Var, _, Ps), all_dead(Ps) ->
                    fd_size(Var, Size),
                    I1 is I0*Size,
                    label(RVars, Selection, Order, Choice, upto_in(I1,I))
                ;   Consistency = upto_in, fd_get(Var, _, Ps), all_dead(Ps) ->
                    label(RVars, Selection, Order, Choice, Consistency)
                ;   choice_order_variable(Choice, Order, Var, RVars, Vars, Selection, Consistency)
                )
            ;   label(RVars, Selection, Order, Choice, Consistency)
            )
        ).

choice_order_variable(step, Order, Var, Vars, Vars0, Selection, Consistency) :-
        fd_get(Var, Dom, _),
        order_dom_next(Order, Dom, Next),
        (   Var = Next,
            label(Vars, Selection, Order, step, Consistency)
        ;   neq_num(Var, Next),
            do_queue,
            label(Vars0, Selection, Order, step, Consistency)
        ).
choice_order_variable(enum, Order, Var, Vars, _, Selection, Consistency) :-
        fd_get(Var, Dom0, _),
        domain_direction_element(Dom0, Order, Var),
        label(Vars, Selection, Order, enum, Consistency).
choice_order_variable(bisect, Order, Var, _, Vars0, Selection, Consistency) :-
        fd_get(Var, Dom, _),
        domain_infimum(Dom, n(I)),
        domain_supremum(Dom, n(S)),
        Mid0 is (I + S) // 2,
        (   Mid0 =:= S -> Mid is Mid0 - 1 ; Mid = Mid0 ),
        (   Order == up -> ( Var #=< Mid ; Var #> Mid )
        ;   Order == down -> ( Var #> Mid ; Var #=< Mid )
        ;   domain_error(bisect_up_or_down, Order)
        ),
        label(Vars0, Selection, Order, bisect, Consistency).

override(What, Prev, Value, Options, Result) :-
        call(What, Value),
        override_(Prev, Value, Options, Result).

override_(default(_), Value, _, user(Value)).
override_(user(Prev), Value, Options, _) :-
        (   Value == Prev ->
            domain_error(nonrepeating_labeling_options, Options)
        ;   domain_error(consistent_labeling_options, Options)
        ).

selection(ff).
selection(ffc).
selection(min).
selection(max).
selection(leftmost).
selection(random_variable(Seed)) :-
        must_be(integer, Seed),
        set_random(seed(Seed)).

choice(step).
choice(enum).
choice(bisect).

order(up).
order(down).
% TODO: random_variable and random_value currently both set the seed,
% so exchanging the options can yield different results.
order(random_value(Seed)) :-
        must_be(integer, Seed),
        set_random(seed(Seed)).

consistency(upto_in(I), upto_in(1, I)).
consistency(upto_in, upto_in).
consistency(upto_ground, upto_ground).

optimisation(min(_)).
optimisation(max(_)).

select_var(leftmost, [Var|Vars], Var, Vars).
select_var(min, [V|Vs], Var, RVars) :-
        find_min(Vs, V, Var),
        delete_eq([V|Vs], Var, RVars).
select_var(max, [V|Vs], Var, RVars) :-
        find_max(Vs, V, Var),
        delete_eq([V|Vs], Var, RVars).
select_var(ff, [V|Vs], Var, RVars) :-
        fd_size_(V, n(S)),
        find_ff(Vs, V, S, Var),
        delete_eq([V|Vs], Var, RVars).
select_var(ffc, [V|Vs], Var, RVars) :-
        find_ffc(Vs, V, Var),
        delete_eq([V|Vs], Var, RVars).
select_var(random_variable(_), Vars0, Var, Vars) :-
        length(Vars0, L),
        I is random(L),
        nth0(I, Vars0, Var),
        delete_eq(Vars0, Var, Vars).

find_min([], Var, Var).
find_min([V|Vs], CM, Min) :-
        (   min_lt(V, CM) ->
            find_min(Vs, V, Min)
        ;   find_min(Vs, CM, Min)
        ).

find_max([], Var, Var).
find_max([V|Vs], CM, Max) :-
        (   max_gt(V, CM) ->
            find_max(Vs, V, Max)
        ;   find_max(Vs, CM, Max)
        ).

find_ff([], Var, _, Var).
find_ff([V|Vs], CM, S0, FF) :-
        (   nonvar(V) -> find_ff(Vs, CM, S0, FF)
        ;   (   fd_size_(V, n(S1)), S1 < S0 ->
                find_ff(Vs, V, S1, FF)
            ;   find_ff(Vs, CM, S0, FF)
            )
        ).

find_ffc([], Var, Var).
find_ffc([V|Vs], Prev, FFC) :-
        (   ffc_lt(V, Prev) ->
            find_ffc(Vs, V, FFC)
        ;   find_ffc(Vs, Prev, FFC)
        ).


ffc_lt(X, Y) :-
        (   fd_get(X, XD, XPs) ->
            domain_num_elements(XD, n(NXD))
        ;   NXD = 1, XPs = []
        ),
        (   fd_get(Y, YD, YPs) ->
            domain_num_elements(YD, n(NYD))
        ;   NYD = 1, YPs = []
        ),
        (   NXD < NYD -> true
        ;   NXD =:= NYD,
            props_number(XPs, NXPs),
            props_number(YPs, NYPs),
            NXPs > NYPs
        ).

min_lt(X,Y) :- bounds(X,LX,_), bounds(Y,LY,_), LX < LY.

max_gt(X,Y) :- bounds(X,_,UX), bounds(Y,_,UY), UX > UY.

bounds(X, L, U) :-
        (   fd_get(X, Dom, _) ->
            domain_infimum(Dom, n(L)),
            domain_supremum(Dom, n(U))
        ;   L = X, U = L
        ).

delete_eq([], _, []).
delete_eq([X|Xs], Y, List) :-
        (   nonvar(X) -> delete_eq(Xs, Y, List)
        ;   X == Y -> List = Xs
        ;   List = [X|Tail],
            delete_eq(Xs, Y, Tail)
        ).

/* - - - - - - - - - - - - - - - - - - - - - - - - - - - - - - - - - - - - -
   contracting/1 -- subject to change

   This can remove additional domain elements from the boundaries.
- - - - - - - - - - - - - - - - - - - - - - - - - - - - - - - - - - - - - */

contracting(Vs) :-
        must_be(list, Vs),
        maplist(finite_domain, Vs),
        contracting(Vs, false, Vs).

contracting([], Repeat, Vars) :-
        (   Repeat -> contracting(Vars, false, Vars)
        ;   true
        ).
contracting([V|Vs], Repeat, Vars) :-
        fd_inf(V, Min),
        (   \+ \+ (V = Min) ->
            fd_sup(V, Max),
            (   \+ \+ (V = Max) ->
                contracting(Vs, Repeat, Vars)
            ;   V #\= Max,
                contracting(Vs, true, Vars)
            )
        ;   V #\= Min,
            contracting(Vs, true, Vars)
        ).

/* - - - - - - - - - - - - - - - - - - - - - - - - - - - - - - - - - - - - -
   fds_sespsize(Vs, S).

   S is an upper bound on the search space size with respect to finite
   domain variables Vs.
- - - - - - - - - - - - - - - - - - - - - - - - - - - - - - - - - - - - - */

fds_sespsize(Vs, S) :-
        must_be(list, Vs),
        maplist(fd_variable, Vs),
        fds_sespsize(Vs, n(1), S1),
        bound_portray(S1, S).

fd_size_(V, S) :-
        (   fd_get(V, D, _) ->
            domain_num_elements(D, S)
        ;   S = n(1)
        ).

fds_sespsize([], S, S).
fds_sespsize([V|Vs], S0, S) :-
        fd_size_(V, S1),
        S2 cis S0*S1,
        fds_sespsize(Vs, S2, S).

/* - - - - - - - - - - - - - - - - - - - - - - - - - - - - - - - - - - - - -
   Optimisation uses destructive assignment to save the computed
   extremum over backtracking. Failure is used to get rid of copies of
   attributed variables that are created in intermediate steps. At
   least that's the intention - it currently doesn't work in SWI:

   %?- X in 0..3, call_residue_vars(labeling([min(X)], [X]), Vs).
   %@ X = 0,
   %@ Vs = [_G6174, _G6177],
   %@ _G6174 in 0..3

- - - - - - - - - - - - - - - - - - - - - - - - - - - - - - - - - - - - - */

optimise(Vars, Options, Whats) :-
        Whats = [What|WhatsRest],
        Extremum = extremum(none),
        (   catch(store_extremum(Vars, Options, What, Extremum),
                  time_limit_exceeded,
                  false)
        ;   Extremum = extremum(n(Val)),
            arg(1, What, Expr),
            append(WhatsRest, Options, Options1),
            (   Expr #= Val,
                labeling(Options1, Vars)
            ;   Expr #\= Val,
                optimise(Vars, Options, Whats)
            )
        ).

store_extremum(Vars, Options, What, Extremum) :-
        catch((labeling(Options, Vars), throw(w(What))), w(What1), true),
        functor(What, Direction, _),
        maplist(arg(1), [What,What1], [Expr,Expr1]),
        optimise(Direction, Options, Vars, Expr1, Expr, Extremum).

optimise(Direction, Options, Vars, Expr0, Expr, Extremum) :-
        must_be(ground, Expr0),
        nb_setarg(1, Extremum, n(Expr0)),
        catch((tighten(Direction, Expr, Expr0),
               labeling(Options, Vars),
               throw(v(Expr))), v(Expr1), true),
        optimise(Direction, Options, Vars, Expr1, Expr, Extremum).

tighten(min, E, V) :- E #< V.
tighten(max, E, V) :- E #> V.

%%%%%%%%%%%%%%%%%%%%%%%%%%%%%%%%%%%%%%%%%%%%%%%%%%%%%%%%%%%%%%%%%%%%%%%%%%%%%%%

%% all_different(+Vars)
%
% Vars are pairwise distinct.

all_different(Ls) :-
        must_be(list, Ls),
        maplist(fd_variable, Ls),
        put_attr(Orig, clpfd_original, all_different(Ls)),
        all_different(Ls, [], Orig),
        do_queue.

all_different([], _, _).
all_different([X|Right], Left, Orig) :-
        (   var(X) ->
            make_propagator(pdifferent(Left,Right,X,Orig), Prop),
            init_propagator(X, Prop),
            trigger_prop(Prop)
        ;   exclude_fire(Left, Right, X)
        ),
        all_different(Right, [X|Left], Orig).

%% all_distinct(+Ls).
%
%  Like all_different/1, with stronger propagation. For example,
%  all_distinct/1 can detect that not all variables can assume distinct
%  values given the following domains:
%
%  ==
%  ?- maplist(in, Vs,
%             [1\/3..4, 1..2\/4, 1..2\/4, 1..3, 1..3, 1..6]),
%     all_distinct(Vs).
%  false.
%  ==

all_distinct(Ls) :-
        must_be(list, Ls),
        maplist(fd_variable, Ls),
        make_propagator(pdistinct(Ls), Prop),
        distinct_attach(Ls, Prop, []),
        trigger_once(Prop).

%% sum(+Vars, +Rel, ?Expr)
%
% The sum of elements of the list Vars is in relation Rel to Expr.
% Rel is one of #=, #\=, #<, #>, #=< or #>=. For example:
%
% ==
% ?- [A,B,C] ins 0..sup, sum([A,B,C], #=, 100).
% A in 0..100,
% A+B+C#=100,
% B in 0..100,
% C in 0..100.
% ==

sum(Vs, Op, Value) :-
        must_be(list, Vs),
        same_length(Vs, Ones),
        maplist(=(1), Ones),
        scalar_product(Ones, Vs, Op, Value).

vars_plusterm([], _, T, T).
vars_plusterm([C|Cs], [V|Vs], T0, T) :- vars_plusterm(Cs, Vs, T0+(C* ?(V)), T).

%% scalar_product(+Cs, +Vs, +Rel, ?Expr)
%
% Cs is a list of integers, Vs is a list of variables and integers.
% True if the scalar product of Cs and Vs is in relation Rel to Expr,
% where Rel is #=, #\=, #<, #>, #=< or #>=.

scalar_product(Cs, Vs, Op, Value) :-
        must_be(list(integer), Cs),
        must_be(list, Vs),
        must_be(callable, Op),
        maplist(fd_variable, Vs),
        must_be(acyclic, Value),
        (   memberchk(Op, [#=,#\=,#<,#>,#=<,#>=]) -> true
        ;   domain_error(scalar_product_relation, Op)
        ),
        vars_plusterm(Cs, Vs, 0, Left),
        (   left_right_linsum_const(Left, Value, Cs1, Vs1, Const) ->
            scalar_product_(Op, Cs1, Vs1, Const)
        ;   sum(Cs, Vs, 0, Op, Value)
        ).

sum([], _, Sum, Op, Value) :- call(Op, Sum, Value).
sum([C|Cs], [X|Xs], Acc, Op, Value) :-
        ?(NAcc) #= Acc + C* ?(X),
        sum(Cs, Xs, NAcc, Op, Value).

multiples([], [], _).
multiples([C|Cs], [V|Vs], Left) :-
        (   (   Cs = [N|_] ; Left = [N|_] ) ->
            (   N =\= 1, gcd(C,N) =:= 1 ->
                gcd(Cs, N, GCD0),
                gcd(Left, GCD0, GCD),
                (   GCD > 1 -> ?(V) #= GCD * ?(_)
                ;   true
                )
            ;   true
            )
        ;   true
        ),
        multiples(Cs, Vs, [C|Left]).

abs(N, A) :- A is abs(N).

divide(D, N, R) :- R is N // D.

scalar_product_(#=, Cs0, Vs, S0) :-
        (   Cs0 = [C|Rest] ->
            gcd(Rest, C, GCD),
            S0 mod GCD =:= 0,
            maplist(divide(GCD), [S0|Cs0], [S|Cs])
        ;   S0 =:= 0, S = S0, Cs = Cs0
        ),
        (   S0 =:= 0 ->
            maplist(abs, Cs, As),
            multiples(As, Vs, [])
        ;   true
        ),
        propagator_init_trigger(Vs, scalar_product_eq(Cs, Vs, S)).
scalar_product_(#\=, Cs, Vs, C) :-
        propagator_init_trigger(Vs, scalar_product_neq(Cs, Vs, C)).
scalar_product_(#=<, Cs, Vs, C) :-
        propagator_init_trigger(Vs, scalar_product_leq(Cs, Vs, C)).
scalar_product_(#<, Cs, Vs, C) :-
        C1 is C - 1,
        scalar_product_(#=<, Cs, Vs, C1).
scalar_product_(#>, Cs, Vs, C) :-
        C1 is C + 1,
        scalar_product_(#>=, Cs, Vs, C1).
scalar_product_(#>=, Cs, Vs, C) :-
        maplist(negative, Cs, Cs1),
        C1 is -C,
        scalar_product_(#=<, Cs1, Vs, C1).

negative(X0, X) :- X is -X0.

coeffs_variables_const([], [], [], [], I, I).
coeffs_variables_const([C|Cs], [V|Vs], Cs1, Vs1, I0, I) :-
        (   var(V) ->
            Cs1 = [C|CRest], Vs1 = [V|VRest], I1 = I0
        ;   I1 is I0 + C*V,
            Cs1 = CRest, Vs1 = VRest
        ),
        coeffs_variables_const(Cs, Vs, CRest, VRest, I1, I).

sum_finite_domains([], [], [], [], Inf, Sup, Inf, Sup).
sum_finite_domains([C|Cs], [V|Vs], Infs, Sups, Inf0, Sup0, Inf, Sup) :-
        fd_get(V, _, Inf1, Sup1, _),
        (   Inf1 = n(NInf) ->
            (   C < 0 ->
                Sup2 is Sup0 + C*NInf
            ;   Inf2 is Inf0 + C*NInf
            ),
            Sups = Sups1,
            Infs = Infs1
        ;   (   C < 0 ->
                Sup2 = Sup0,
                Sups = [C*V|Sups1],
                Infs = Infs1
            ;   Inf2 = Inf0,
                Infs = [C*V|Infs1],
                Sups = Sups1
            )
        ),
        (   Sup1 = n(NSup) ->
            (   C < 0 ->
                Inf2 is Inf0 + C*NSup
            ;   Sup2 is Sup0 + C*NSup
            ),
            Sups1 = Sups2,
            Infs1 = Infs2
        ;   (   C < 0 ->
                Inf2 = Inf0,
                Infs1 = [C*V|Infs2],
                Sups1 = Sups2
            ;   Sup2 = Sup0,
                Sups1 = [C*V|Sups2],
                Infs1 = Infs2
            )
        ),
        sum_finite_domains(Cs, Vs, Infs2, Sups2, Inf2, Sup2, Inf, Sup).

remove_dist_upper_lower([], _, _, _).
remove_dist_upper_lower([C|Cs], [V|Vs], D1, D2) :-
        (   fd_get(V, VD, VPs) ->
            (   C < 0 ->
                domain_supremum(VD, n(Sup)),
                L is Sup + D1//C,
                domain_remove_smaller_than(VD, L, VD1),
                domain_infimum(VD1, n(Inf)),
                G is Inf - D2//C,
                domain_remove_greater_than(VD1, G, VD2)
            ;   domain_infimum(VD, n(Inf)),
                G is Inf + D1//C,
                domain_remove_greater_than(VD, G, VD1),
                domain_supremum(VD1, n(Sup)),
                L is Sup - D2//C,
                domain_remove_smaller_than(VD1, L, VD2)
            ),
            fd_put(V, VD2, VPs)
        ;   true
        ),
        remove_dist_upper_lower(Cs, Vs, D1, D2).


remove_dist_upper_leq([], _, _).
remove_dist_upper_leq([C|Cs], [V|Vs], D1) :-
        (   fd_get(V, VD, VPs) ->
            (   C < 0 ->
                domain_supremum(VD, n(Sup)),
                L is Sup + D1//C,
                domain_remove_smaller_than(VD, L, VD1)
            ;   domain_infimum(VD, n(Inf)),
                G is Inf + D1//C,
                domain_remove_greater_than(VD, G, VD1)
            ),
            fd_put(V, VD1, VPs)
        ;   true
        ),
        remove_dist_upper_leq(Cs, Vs, D1).


remove_dist_upper([], _).
remove_dist_upper([C*V|CVs], D) :-
        (   fd_get(V, VD, VPs) ->
            (   C < 0 ->
                (   domain_supremum(VD, n(Sup)) ->
                    L is Sup + D//C,
                    domain_remove_smaller_than(VD, L, VD1)
                ;   VD1 = VD
                )
            ;   (   domain_infimum(VD, n(Inf)) ->
                    G is Inf + D//C,
                    domain_remove_greater_than(VD, G, VD1)
                ;   VD1 = VD
                )
            ),
            fd_put(V, VD1, VPs)
        ;   true
        ),
        remove_dist_upper(CVs, D).

remove_dist_lower([], _).
remove_dist_lower([C*V|CVs], D) :-
        (   fd_get(V, VD, VPs) ->
            (   C < 0 ->
                (   domain_infimum(VD, n(Inf)) ->
                    G is Inf - D//C,
                    domain_remove_greater_than(VD, G, VD1)
                ;   VD1 = VD
                )
            ;   (   domain_supremum(VD, n(Sup)) ->
                    L is Sup - D//C,
                    domain_remove_smaller_than(VD, L, VD1)
                ;   VD1 = VD
                )
            ),
            fd_put(V, VD1, VPs)
        ;   true
        ),
        remove_dist_lower(CVs, D).

remove_upper([], _).
remove_upper([C*X|CXs], Max) :-
        (   fd_get(X, XD, XPs) ->
            D is Max//C,
            (   C < 0 ->
                domain_remove_smaller_than(XD, D, XD1)
            ;   domain_remove_greater_than(XD, D, XD1)
            ),
            fd_put(X, XD1, XPs)
        ;   true
        ),
        remove_upper(CXs, Max).

remove_lower([], _).
remove_lower([C*X|CXs], Min) :-
        (   fd_get(X, XD, XPs) ->
            D is -Min//C,
            (   C < 0 ->
                domain_remove_greater_than(XD, D, XD1)
            ;   domain_remove_smaller_than(XD, D, XD1)
            ),
            fd_put(X, XD1, XPs)
        ;   true
        ),
        remove_lower(CXs, Min).

%%%%%%%%%%%%%%%%%%%%%%%%%%%%%%%%%%%%%%%%%%%%%%%%%%%%%%%%%%%%%%%%%%%%%%%%%%%%%%%

/* - - - - - - - - - - - - - - - - - - - - - - - - - - - - - - - - - - - - -
   Constraint propagation proceeds as follows: Each CLP(FD) variable
   has an attribute that stores its associated domain and constraints.
   Constraints are triggered when the event they are registered for
   occurs (for example: variable is instantiated, bounds change etc.).
   do_queue/0 works off all triggered constraints, possibly triggering
   new ones, until fixpoint.
- - - - - - - - - - - - - - - - - - - - - - - - - - - - - - - - - - - - - */

% FIFO queue

make_queue :- nb_setval('$clpfd_queue', fast_slow([], [])).

push_queue(E, Which) :-
        nb_getval('$clpfd_queue', Qs),
        arg(Which, Qs, Q),
        (   Q == [] ->
            setarg(Which, Qs, [E|T]-T)
        ;   Q = H-[E|T],
            setarg(Which, Qs, H-T)
        ).

pop_queue(E) :-
        nb_getval('$clpfd_queue', Qs),
        (   pop_queue(E, Qs, 1) ->  true
        ;   pop_queue(E, Qs, 2)
        ).

pop_queue(E, Qs, Which) :-
        arg(Which, Qs, [E|NH]-T),
        (   var(NH) ->
            setarg(Which, Qs, [])
        ;   setarg(Which, Qs, NH-T)
        ).

fetch_propagator(Prop) :-
        pop_queue(P),
        (   propagator_state(P, S), S == dead -> fetch_propagator(Prop)
        ;   Prop = P
        ).

/* - - - - - - - - - - - - - - - - - - - - - - - - - - - - - - - - - - - - -
   Parsing a CLP(FD) expression has two important side-effects: First,
   it constrains the variables occurring in the expression to
   integers. Second, it constrains some of them even more: For
   example, in X/Y and X mod Y, Y is constrained to be #\= 0.
- - - - - - - - - - - - - - - - - - - - - - - - - - - - - - - - - - - - - */

constrain_to_integer(Var) :-
        (   integer(Var) -> true
        ;   fd_get(Var, D, Ps),
            fd_put(Var, D, Ps)
        ).

power_var_num(P, X, N) :-
        (   var(P) -> X = P, N = 1
        ;   P = Left*Right,
            power_var_num(Left, XL, L),
            power_var_num(Right, XR, R),
            XL == XR,
            X = XL,
            N is L + R
        ).

/* - - - - - - - - - - - - - - - - - - - - - - - - - - - - - - - - - - - - -
   Given expression E, we obtain the finite domain variable R by
   interpreting a simple committed-choice language that is a list of
   conditions and bodies. In conditions, g(Goal) means literally Goal,
   and m(Match) means that E can be decomposed as stated. The
   variables are to be understood as the result of parsing the
   subexpressions recursively. In the body, g(Goal) means again Goal,
   and p(Propagator) means to attach and trigger once a propagator.
- - - - - - - - - - - - - - - - - - - - - - - - - - - - - - - - - - - - - */

:- op(800, xfx, =>).

parse_clpfd(E, R,
            [g(cyclic_term(E)) => [g(domain_error(clpfd_expression, E))],
             g(var(E))         => [g(non_monotonic(E)),
                                   g(constrain_to_integer(E)), g(E = R)],
             g(integer(E))     => [g(R = E)],
             ?(E)              => [g(must_be_fd_integer(E)), g(R = E)],
             m(A+B)            => [p(pplus(A, B, R))],
             % power_var_num/3 must occur before */2 to be useful
             g(power_var_num(E, V, N)) => [p(pexp(V, N, R))],
             m(A*B)            => [p(ptimes(A, B, R))],
             m(A-B)            => [p(pplus(R,B,A))],
             m(-A)             => [p(ptimes(-1,A,R))],
             m(max(A,B))       => [g(A #=< ?(R)), g(B #=< R), p(pmax(A, B, R))],
             m(min(A,B))       => [g(A #>= ?(R)), g(B #>= R), p(pmin(A, B, R))],
             m(A mod B)        => [g(B #\= 0), p(pmod(A, B, R))],
             m(A rem B)        => [g(B #\= 0), p(prem(A, B, R))],
             m(abs(A))         => [g(?(R) #>= 0), p(pabs(A, R))],
             m(A/B)            => [g(B #\= 0), p(pdiv(A, B, R))],
             m(A//B)           => [g(B #\= 0), p(pdiv(A, B, R))],
             m(A^B)            => [p(pexp(A, B, R))],
             g(true)           => [g(domain_error(clpfd_expression, E))]
            ]).

non_monotonic(X) :-
        (   \+ fd_var(X), current_prolog_flag(clpfd_monotonic, true) ->
            instantiation_error(X)
        ;   true
        ).

% Here, we compile the committed choice language to a single
% predicate, parse_clpfd/2.

make_parse_clpfd(Clauses) :-
        parse_clpfd_clauses(Clauses0),
        maplist(goals_goal, Clauses0, Clauses).

goals_goal((Head :- Goals), (Head :- Body)) :-
        list_goal(Goals, Body).

parse_clpfd_clauses(Clauses) :-
        parse_clpfd(E, R, Matchers),
        maplist(parse_matcher(E, R), Matchers, Clauses).

parse_matcher(E, R, Matcher, Clause) :-
        Matcher = (Condition0 => Goals0),
        phrase((parse_condition(Condition0, E, Head),
                parse_goals(Goals0)), Goals),
        Clause = (parse_clpfd(Head, R) :- Goals).

parse_condition(g(Goal), E, E)       --> [Goal, !].
parse_condition(?(E), _, ?(E))       --> [!].
parse_condition(m(Match), _, Match0) -->
        [!],
        { copy_term(Match, Match0),
          term_variables(Match0, Vs0),
          term_variables(Match, Vs)
        },
        parse_match_variables(Vs0, Vs).

parse_match_variables([], []) --> [].
parse_match_variables([V0|Vs0], [V|Vs]) -->
        [parse_clpfd(V0, V)],
        parse_match_variables(Vs0, Vs).

parse_goals([]) --> [].
parse_goals([G|Gs]) --> parse_goal(G), parse_goals(Gs).

parse_goal(g(Goal)) --> [Goal].
parse_goal(p(Prop)) -->
        [make_propagator(Prop, P)],
        { term_variables(Prop, Vs) },
        parse_init(Vs, P),
        [trigger_once(P)].

parse_init([], _)     --> [].
parse_init([V|Vs], P) --> [init_propagator(V, P)], parse_init(Vs, P).

%?- set_prolog_flag(answer_write_options, [portray(true)]),
%   clpfd:parse_clpfd_clauses(Clauses), maplist(portray_clause, Clauses).


%%%%%%%%%%%%%%%%%%%%%%%%%%%%%%%%%%%%%%%%%%%%%%%%%%%%%%%%%%%%%%%%%%%%%%%%%%%%%%%
%%%%%%%%%%%%%%%%%%%%%%%%%%%%%%%%%%%%%%%%%%%%%%%%%%%%%%%%%%%%%%%%%%%%%%%%%%%%%%%

trigger_once(Prop) :- trigger_prop(Prop), do_queue.

neq(A, B) :- propagator_init_trigger(pneq(A, B)).

propagator_init_trigger(P) -->
        { term_variables(P, Vs) },
        propagator_init_trigger(Vs, P).

propagator_init_trigger(Vs, P) -->
        [p(Prop)],
        { make_propagator(P, Prop),
          maplist(prop_init(Prop), Vs),
          trigger_once(Prop) }.

propagator_init_trigger(P) :-
        phrase(propagator_init_trigger(P), _).

propagator_init_trigger(Vs, P) :-
        phrase(propagator_init_trigger(Vs, P), _).

prop_init(Prop, V) :- init_propagator(V, Prop).

geq(A, B) :-
        (   fd_get(A, AD, APs) ->
            domain_infimum(AD, AI),
            (   fd_get(B, BD, _) ->
                domain_supremum(BD, BS),
                (   AI cis_geq BS -> true
                ;   propagator_init_trigger(pgeq(A,B))
                )
            ;   (   AI cis_geq n(B) -> true
                ;   domain_remove_smaller_than(AD, B, AD1),
                    fd_put(A, AD1, APs),
                    do_queue
                )
            )
        ;   fd_get(B, BD, BPs) ->
            domain_remove_greater_than(BD, A, BD1),
            fd_put(B, BD1, BPs),
            do_queue
        ;   A >= B
        ).

/* - - - - - - - - - - - - - - - - - - - - - - - - - - - - - - - - - - - - -
   Naive parsing of inequalities and disequalities can result in a lot
   of unnecessary work if expressions of non-trivial depth are
   involved: Auxiliary variables are introduced for sub-expressions,
   and propagation proceeds on them as if they were involved in a
   tighter constraint (like equality), whereas eventually only very
   little of the propagated information is actually used. For example,
   only extremal values are of interest in inequalities. Introducing
   auxiliary variables should be avoided when possible, and
   specialised propagators should be used for common constraints.

   We again use a simple committed-choice language for matching
   special cases of constraints. m_c(M,C) means that M matches and C
   holds. d(X, Y) means decomposition, i.e., it is short for
   g(parse_clpfd(X, Y)). r(X, Y) means to rematch with X and Y.

   Two things are important: First, although the actual constraint
   functors (#\=2, #=/2 etc.) are used in the description, they must
   expand to the respective auxiliary predicates (match_expand/2)
   because the actual constraints are subject to goal expansion.
   Second, when specialised constraints (like scalar product) post
   simpler constraints on their own, these simpler versions must be
   handled separately and must occur before.
- - - - - - - - - - - - - - - - - - - - - - - - - - - - - - - - - - - - - */

match_expand(#>=, clpfd_geq_).
match_expand(#=, clpfd_equal_).
match_expand(#\=, clpfd_neq).

symmetric(#=).
symmetric(#\=).

matches([
         m_c(any(X) #>= any(Y), left_right_linsum_const(X, Y, Cs, Vs, Const)) =>
            [g((   Cs = [1], Vs = [A] -> geq(A, Const)
               ;   Cs = [-1], Vs = [A] -> Const1 is -Const, geq(Const1, A)
               ;   Cs = [1,1], Vs = [A,B] -> ?(A) + ?(B) #= ?(S), geq(S, Const)
               ;   Cs = [1,-1], Vs = [A,B] ->
                   (   Const =:= 0 -> geq(A, B)
                   ;   C1 is -Const,
                       propagator_init_trigger(x_leq_y_plus_c(B, A, C1))
                   )
               ;   Cs = [-1,1], Vs = [A,B] ->
                   (   Const =:= 0 -> geq(B, A)
                   ;   C1 is -Const,
                       propagator_init_trigger(x_leq_y_plus_c(A, B, C1))
                   )
               ;   Cs = [-1,-1], Vs = [A,B] ->
                   ?(A) + ?(B) #= ?(S), Const1 is -Const, geq(Const1, S)
               ;   scalar_product_(#>=, Cs, Vs, Const)
               ))],
         m(any(X) - any(Y) #>= integer(C))     => [d(X, X1), d(Y, Y1), g(C1 is -C), p(x_leq_y_plus_c(Y1, X1, C1))],
         m(integer(X) #>= any(Z) + integer(A)) => [g(C is X - A), r(C, Z)],
         m(abs(any(X)-any(Y)) #>= integer(I))  => [d(X, X1), d(Y, Y1), p(absdiff_geq(X1, Y1, I))],
         m(abs(any(X)) #>= integer(I))         => [d(X, RX), g((I>0 -> I1 is -I, RX in inf..I1 \/ I..sup; true))],
         m(integer(I) #>= abs(any(X)))         => [d(X, RX), g(I>=0), g(I1 is -I), g(RX in I1..I)],
         m(any(X) #>= any(Y))                  => [d(X, RX), d(Y, RY), g(geq(RX, RY))],

         %%%%%%%%%%%%%%%%%%%%%%%%%%%%%%%%%%%%%%%%%%%%%%%%%%%%%%%%%%%%%%%%%%%%%%
         %%%%%%%%%%%%%%%%%%%%%%%%%%%%%%%%%%%%%%%%%%%%%%%%%%%%%%%%%%%%%%%%%%%%%%

         m(var(X) #= var(Y))        => [g(constrain_to_integer(X)), g(X=Y)],
         m(var(X) #= var(Y)+var(Z)) => [p(pplus(Y,Z,X))],
         m(var(X) #= var(Y)-var(Z)) => [p(pplus(X,Z,Y))],
         m(var(X) #= var(Y)*var(Z)) => [p(ptimes(Y,Z,X))],
         m(var(X) #= -var(Z))       => [p(ptimes(-1, Z, X))],
         m_c(any(X) #= any(Y), left_right_linsum_const(X, Y, Cs, Vs, S)) =>
            [g(scalar_product_(#=, Cs, Vs, S))],
         m(var(X) #= any(Y))       => [d(Y,X)],
         m(any(X) #= any(Y))       => [d(X, RX), d(Y, RX)],

         %%%%%%%%%%%%%%%%%%%%%%%%%%%%%%%%%%%%%%%%%%%%%%%%%%%%%%%%%%%%%%%%%%%%%%
         %%%%%%%%%%%%%%%%%%%%%%%%%%%%%%%%%%%%%%%%%%%%%%%%%%%%%%%%%%%%%%%%%%%%%%

         m(var(X) #\= integer(Y))             => [g(neq_num(X, Y))],
         m(var(X) #\= var(Y))                 => [g(neq(X,Y))],
         m(var(X) #\= var(Y) + var(Z))        => [p(x_neq_y_plus_z(X, Y, Z))],
         m(var(X) #\= var(Y) - var(Z))        => [p(x_neq_y_plus_z(Y, X, Z))],
         m(var(X) #\= var(Y)*var(Z))          => [p(ptimes(Y,Z,P)), g(neq(X,P))],
         m(integer(X) #\= abs(any(Y)-any(Z))) => [d(Y, Y1), d(Z, Z1), p(absdiff_neq(Y1, Z1, X))],
         m_c(any(X) #\= any(Y), left_right_linsum_const(X, Y, Cs, Vs, S)) =>
            [g(scalar_product_(#\=, Cs, Vs, S))],
         m(any(X) #\= any(Y) + any(Z))        => [d(X, X1), d(Y, Y1), d(Z, Z1), p(x_neq_y_plus_z(X1, Y1, Z1))],
         m(any(X) #\= any(Y) - any(Z))        => [d(X, X1), d(Y, Y1), d(Z, Z1), p(x_neq_y_plus_z(Y1, X1, Z1))],
         m(any(X) #\= any(Y)) => [d(X, RX), d(Y, RY), g(neq(RX, RY))]
        ]).

/* - - - - - - - - - - - - - - - - - - - - - - - - - - - - - - - - - - - - -
   We again compile the committed-choice matching language to the
   intended auxiliary predicates. We now must take care not to
   unintentionally unify a variable with a complex term.
- - - - - - - - - - - - - - - - - - - - - - - - - - - - - - - - - - - - - */

make_matches(Clauses) :-
        matches(Ms),
        findall(F, (member(M=>_, Ms), arg(1, M, M1), functor(M1, F, _)), Fs0),
        sort(Fs0, Fs),
        maplist(prevent_cyclic_argument, Fs, PrevCyclicClauses),
        phrase(matchers(Ms), Clauses0),
        maplist(goals_goal, Clauses0, MatcherClauses),
        append(PrevCyclicClauses, MatcherClauses, Clauses1),
        sort_by_predicate(Clauses1, Clauses).

sort_by_predicate(Clauses, ByPred) :-
        map_list_to_pairs(predname, Clauses, Keyed),
        keysort(Keyed, KeyedByPred),
        pairs_values(KeyedByPred, ByPred).

predname((H:-_), Key)   :- !, predname(H, Key).
predname(M:H, M:Key)    :- !, predname(H, Key).
predname(H, Name/Arity) :- !, functor(H, Name, Arity).

prevent_cyclic_argument(F0, Clause) :-
        match_expand(F0, F),
        Head =.. [F,X,Y],
        Clause = (Head :- (   cyclic_term(X) ->
                              domain_error(clpfd_expression, X)
                          ;   cyclic_term(Y) ->
                              domain_error(clpfd_expression, Y)
                          ;   false
                          )).

matchers([]) --> [].
matchers([Condition => Goals|Ms]) -->
        matcher(Condition, Goals),
        matchers(Ms).

matcher(m(M), Gs) --> matcher(m_c(M,true), Gs).
matcher(m_c(Matcher,Cond), Gs) -->
        [(Head :- Goals0)],
        { Matcher =.. [F,A,B],
          match_expand(F, Expand),
          Head =.. [Expand,X,Y],
          phrase((match(A, X), match(B, Y)), Goals0, [Cond,!|Goals1]),
          phrase(match_goals(Gs, Expand), Goals1) },
        (   { symmetric(F), \+ (subsumes_term(A, B), subsumes_term(B, A)) } ->
            { Head1 =.. [Expand,Y,X] },
            [(Head1 :- Goals0)]
        ;   []
        ).

match(any(A), T)     --> [A = T].
match(var(V), T)     --> [( nonvar(T), T = ?(Var) ->
                            must_be_fd_integer(Var), V = Var
                          ; v_or_i(T), V = T
                          )].
match(integer(I), T) --> [integer(T), I = T].
match(-X, T)         --> [nonvar(T), T = -A], match(X, A).
match(abs(X), T)     --> [nonvar(T), T = abs(A)], match(X, A).
match(X+Y, T)        --> [nonvar(T), T = A + B], match(X, A), match(Y, B).
match(X-Y, T)        --> [nonvar(T), T = A - B], match(X, A), match(Y, B).
match(X*Y, T)        --> [nonvar(T), T = A * B], match(X, A), match(Y, B).

match_goals([], _)     --> [].
match_goals([G|Gs], F) --> match_goal(G, F), match_goals(Gs, F).

match_goal(r(X,Y), F)  --> { G =.. [F,X,Y] }, [G].
match_goal(d(X,Y), _)  --> [parse_clpfd(X, Y)].
match_goal(g(Goal), _) --> [Goal].
match_goal(p(Prop), _) -->
        [make_propagator(Prop, P)],
        { term_variables(Prop, Vs) },
        parse_init(Vs, P),
        [trigger_once(P)].


%%%%%%%%%%%%%%%%%%%%%%%%%%%%%%%%%%%%%%%%%%%%%%%%%%%%%%%%%%%%%%%%%%%%%%%%%%%%%%%



%% ?X #>= ?Y
%
% X is greater than or equal to Y.

X #>= Y :- clpfd_geq(X, Y).

clpfd_geq(X, Y) :- clpfd_geq_(X, Y), reinforce(X), reinforce(Y).

%% ?X #=< ?Y
%
% X is less than or equal to Y.

X #=< Y :- Y #>= X.

%% ?X #= ?Y
%
% X equals Y.

X #= Y :- clpfd_equal(X, Y).

clpfd_equal(X, Y) :- clpfd_equal_(X, Y), reinforce(X).

/* - - - - - - - - - - - - - - - - - - - - - - - - - - - - - - - - - - - - -
   Conditions under which an equality can be compiled to built-in
   arithmetic. Their order is significant. (/)/2 becomes (//)/2.
- - - - - - - - - - - - - - - - - - - - - - - - - - - - - - - - - - - - - */

expr_conds(E, E)                 --> [integer(E)],
        { var(E), !, \+ current_prolog_flag(clpfd_monotonic, true) }.
expr_conds(E, E)                 --> { integer(E) }.
expr_conds(?(E), E)              --> [integer(E)].
expr_conds(-E0, -E)              --> expr_conds(E0, E).
expr_conds(abs(E0), abs(E))      --> expr_conds(E0, E).
expr_conds(A0+B0, A+B)           --> expr_conds(A0, A), expr_conds(B0, B).
expr_conds(A0*B0, A*B)           --> expr_conds(A0, A), expr_conds(B0, B).
expr_conds(A0-B0, A-B)           --> expr_conds(A0, A), expr_conds(B0, B).
expr_conds(A0//B0, A//B)         -->
        expr_conds(A0, A), expr_conds(B0, B),
        [B =\= 0].
expr_conds(A0/B0, AB)            --> expr_conds(A0//B0, AB).
expr_conds(min(A0,B0), min(A,B)) --> expr_conds(A0, A), expr_conds(B0, B).
expr_conds(max(A0,B0), max(A,B)) --> expr_conds(A0, A), expr_conds(B0, B).
expr_conds(A0 mod B0, A mod B)   -->
        expr_conds(A0, A), expr_conds(B0, B),
        [B =\= 0].
expr_conds(A0^B0, A^B)           -->
        expr_conds(A0, A), expr_conds(B0, B),
        [(B >= 0 ; A =:= -1)].

:- multifile
        user:goal_expansion/2.
:- dynamic
        user:goal_expansion/2.

is_var_goal(Var, Goal) :-
        (   var(Var) ->
            (   var_property(Var, fresh(true)) -> Goal = true
            ;   Goal = var(Var)
            )
        ;   Goal = false
        ).

user:goal_expansion(X0 #= Y0, Equal) :-
        \+ current_prolog_flag(clpfd_goal_expansion, false),
<<<<<<< HEAD
        phrase(clpfd:expr_conds(X0, X), CsX),
        phrase(clpfd:expr_conds(Y0, Y), CsY),
        clpfd:list_goal(CsX, CondX),
        clpfd:list_goal(CsY, CondY),
        clpfd:is_var_goal(X, VarX),
        clpfd:is_var_goal(Y, VarY),
        Equal = (   CondX ->
                    (   VarY -> Y is X
                    ;   CondY ->  X =:= Y
=======
        phrase(expr_conds(X0, X), CsX),
        phrase(expr_conds(Y0, Y), CsY),
        list_goal(CsX, CondX),
        list_goal(CsY, CondY),
	simply_clpfd_expansion(
                (   CondX ->
                    (   var(Y) -> Y is X
                    ;   CondY -> X =:= Y
>>>>>>> dbb00db4
                    ;   T is X, clpfd:clpfd_equal(T, Y0)
                    )
                ;   CondY ->
                    (   var(X) -> X is Y
                    ;   T is Y, clpfd:clpfd_equal(X0, T)
                    )
                ;   clpfd:clpfd_equal(X0, Y0)
                ), Equal).
user:goal_expansion(X0 #>= Y0, Geq) :-
        \+ current_prolog_flag(clpfd_goal_expansion, false),
        phrase(expr_conds(X0, X), CsX),
        phrase(expr_conds(Y0, Y), CsY),
        list_goal(CsX, CondX),
        list_goal(CsY, CondY),
	simply_clpfd_expansion(
              (   CondX ->
                  (   CondY -> X >= Y
                  ;   T is X, clpfd:clpfd_geq(T, Y0)
                  )
              ;   CondY -> T is Y, clpfd:clpfd_geq(X0, T)
              ;   clpfd:clpfd_geq(X0, Y0)
              ), Geq).
user:goal_expansion(X #=< Y,  Leq) :- user:goal_expansion(Y #>= X, Leq).
user:goal_expansion(X #> Y, Gt)    :- user:goal_expansion(X #>= Y+1, Gt).
user:goal_expansion(X #< Y, Lt)    :- user:goal_expansion(Y #> X, Lt).

simply_clpfd_expansion(Var, Var) :-
	var(Var), !.
simply_clpfd_expansion((True->Then0;_), Then) :-
	is_true(True), !,
	simply_clpfd_expansion(Then0, Then).
simply_clpfd_expansion((False->_;Else0), Else) :-
	is_false(False), !,
	simply_clpfd_expansion(Else0, Else).
simply_clpfd_expansion((Cond->Then0;Else0), (Cond->Then;Else)) :- !,
	simply_clpfd_expansion(Then0, Then),
	simply_clpfd_expansion(Else0, Else).
simply_clpfd_expansion((Var is Expr,Goal), Goal) :-
	ground(Expr), !,
	Var is Expr.
simply_clpfd_expansion(Goal, Goal).

is_true(Var) :- var(Var), !, fail.
is_true(true).
:- if(current_predicate(var_property/2)).
is_true(var(X)) :- var(X), var_property(X, fresh(true)).
:- endif.

is_false(Var) :- var(Var), !, fail.
is_false(false).
is_false(var(X)) :- nonvar(X).
:- if(current_predicate(var_property/2)).
is_false(integer(X)) :- var(X), var_property(X, fresh(true)).
:- endif.


%%%%%%%%%%%%%%%%%%%%%%%%%%%%%%%%%%%%%%%%%%%%%%%%%%%%%%%%%%%%%%%%%%%%%%

linsum(X, S, S)    --> { var(X), !, non_monotonic(X) }, [vn(X,1)].
linsum(I, S0, S)   --> { integer(I), S is S0 + I }.
linsum(?(X), S, S) --> { must_be_fd_integer(X) }, [vn(X,1)].
linsum(-A, S0, S)  --> mulsum(A, -1, S0, S).
linsum(N*A, S0, S) --> { integer(N) }, !, mulsum(A, N, S0, S).
linsum(A*N, S0, S) --> { integer(N) }, !, mulsum(A, N, S0, S).
linsum(A+B, S0, S) --> linsum(A, S0, S1), linsum(B, S1, S).
linsum(A-B, S0, S) --> linsum(A, S0, S1), mulsum(B, -1, S1, S).

mulsum(A, M, S0, S) -->
        { phrase(linsum(A, 0, CA), As), S is S0 + M*CA },
        lin_mul(As, M).

lin_mul([], _)             --> [].
lin_mul([vn(X,N0)|VNs], M) --> { N is N0*M }, [vn(X,N)], lin_mul(VNs, M).

v_or_i(V) :- var(V), !, non_monotonic(V).
v_or_i(I) :- integer(I).

must_be_fd_integer(X) :-
        (   var(X) -> constrain_to_integer(X)
        ;   must_be(integer, X)
        ).

left_right_linsum_const(Left, Right, Cs, Vs, Const) :-
        phrase(linsum(Left, 0, CL), Lefts0, Rights),
        phrase(linsum(Right, 0, CR), Rights0),
        maplist(linterm_negate, Rights0, Rights),
        msort(Lefts0, Lefts),
        Lefts = [vn(First,N)|LeftsRest],
        vns_coeffs_variables(LeftsRest, N, First, Cs0, Vs0),
        filter_linsum(Cs0, Vs0, Cs, Vs),
        Const is CR - CL.
        %format("linear sum: ~w ~w ~w\n", [Cs,Vs,Const]).

linterm_negate(vn(V,N0), vn(V,N)) :- N is -N0.

vns_coeffs_variables([], N, V, [N], [V]).
vns_coeffs_variables([vn(V,N)|VNs], N0, V0, Ns, Vs) :-
        (   V == V0 ->
            N1 is N0 + N,
            vns_coeffs_variables(VNs, N1, V0, Ns, Vs)
        ;   Ns = [N0|NRest],
            Vs = [V0|VRest],
            vns_coeffs_variables(VNs, N, V, NRest, VRest)
        ).

filter_linsum([], [], [], []).
filter_linsum([C0|Cs0], [V0|Vs0], Cs, Vs) :-
        (   C0 =:= 0 ->
            constrain_to_integer(V0),
            filter_linsum(Cs0, Vs0, Cs, Vs)
        ;   Cs = [C0|Cs1], Vs = [V0|Vs1],
            filter_linsum(Cs0, Vs0, Cs1, Vs1)
        ).

gcd([], G, G).
gcd([N|Ns], G0, G) :-
        G1 is gcd(N, G0),
        gcd(Ns, G1, G).

even(N) :- N mod 2 =:= 0.

odd(N) :- \+ even(N).

/* - - - - - - - - - - - - - - - - - - - - - - - - - - - - - - - - - - - - -
   k-th root of N, if N is a k-th power.

   TODO: Replace this when the GMP function becomes available.
- - - - - - - - - - - - - - - - - - - - - - - - - - - - - - - - - - - - - */

integer_kth_root(N, K, R) :-
        (   even(K) ->
            N >= 0
        ;   true
        ),
        (   N < 0 ->
            odd(K),
            integer_kroot(N, 0, N, K, R)
        ;   integer_kroot(0, N, N, K, R)
        ).

integer_kroot(L, U, N, K, R) :-
        (   L =:= U -> N =:= L^K, R = L
        ;   L + 1 =:= U ->
            (   L^K =:= N -> R = L
            ;   U^K =:= N -> R = U
            ;   false
            )
        ;   Mid is (L + U)//2,
            (   Mid^K > N ->
                integer_kroot(L, Mid, N, K, R)
            ;   integer_kroot(Mid, U, N, K, R)
            )
        ).

integer_log_b(N, B, Log0, Log) :-
        T is B^Log0,
        (   T =:= N -> Log = Log0
        ;   T < N,
            Log1 is Log0 + 1,
            integer_log_b(N, B, Log1, Log)
        ).

/* - - - - - - - - - - - - - - - - - - - - - - - - - - - - - - - - - - - - -
   Largest R such that R^K =< N.

   TODO: Replace this when the GMP function becomes available.
- - - - - - - - - - - - - - - - - - - - - - - - - - - - - - - - - - - - - */

integer_kth_root_leq(N, K, R) :-
        (   even(K) ->
            N >= 0
        ;   true
        ),
        (   N < 0 ->
            odd(K),
            integer_kroot_leq(N, 0, N, K, R)
        ;   integer_kroot_leq(0, N, N, K, R)
        ).

integer_kroot_leq(L, U, N, K, R) :-
        (   L =:= U -> R = L
        ;   L + 1 =:= U ->
            (   U^K =< N -> R = U
            ;   R = L
            )
        ;   Mid is (L + U)//2,
            (   Mid^K > N ->
                integer_kroot_leq(L, Mid, N, K, R)
            ;   integer_kroot_leq(Mid, U, N, K, R)
            )
        ).

%% ?X #\= ?Y
%
% X is not Y.

X #\= Y :- clpfd_neq(X, Y), do_queue.

% X #\= Y + Z

x_neq_y_plus_z(X, Y, Z) :-
        propagator_init_trigger(x_neq_y_plus_z(X,Y,Z)).

% X is distinct from the number N. This is used internally, and does
% not reinforce other constraints.

neq_num(X, N) :-
        (   fd_get(X, XD, XPs) ->
            domain_remove(XD, N, XD1),
            fd_put(X, XD1, XPs)
        ;   X =\= N
        ).

%% ?X #> ?Y
%
% X is greater than Y.

X #> Y  :- X #>= Y + 1.

%% #<(?X, ?Y)
%
% X is less than Y. In addition to its regular use in problems that
% require it, this constraint can also be useful to eliminate
% uninteresting symmetries from a problem. For example, all possible
% matches between pairs built from four players in total:
%
% ==
% ?- Vs = [A,B,C,D], Vs ins 1..4,
%         all_different(Vs),
%         A #< B, C #< D, A #< C,
%    findall(pair(A,B)-pair(C,D), label(Vs), Ms).
% Ms = [ pair(1, 2)-pair(3, 4),
%        pair(1, 3)-pair(2, 4),
%        pair(1, 4)-pair(2, 3)].
% ==

X #< Y  :- Y #> X.

%% #\ +Q
%
% The reifiable constraint Q does _not_ hold. For example, to obtain
% the complement of a domain:
%
% ==
% ?- #\ X in -3..0\/10..80.
% X in inf.. -4\/1..9\/81..sup.
% ==

#\ Q       :- reify(Q, 0), do_queue.

%% ?P #<==> ?Q
%
% P and Q are equivalent. For example:
%
% ==
% ?- X #= 4 #<==> B, X #\= 4.
% B = 0,
% X in inf..3\/5..sup.
% ==
% The following example uses reified constraints to relate a list of
% finite domain variables to the number of occurrences of a given value:
%
% ==
% :- use_module(library(clpfd)).
%
% vs_n_num(Vs, N, Num) :-
%         maplist(eq_b(N), Vs, Bs),
%         sum(Bs, #=, Num).
%
% eq_b(X, Y, B) :- X #= Y #<==> B.
% ==
%
% Sample queries and their results:
%
% ==
% ?- Vs = [X,Y,Z], Vs ins 0..1, vs_n_num(Vs, 4, Num).
% Vs = [X, Y, Z],
% Num = 0,
% X in 0..1,
% Y in 0..1,
% Z in 0..1.
%
% ?- vs_n_num([X,Y,Z], 2, 3).
% X = 2,
% Y = 2,
% Z = 2.
% ==

L #<==> R  :- reify(L, B), reify(R, B), do_queue.

%% ?P #==> ?Q
%
% P implies Q.

/* - - - - - - - - - - - - - - - - - - - - - - - - - - - - - - - - - - - - -
   Implication is special in that created auxiliary constraints can be
   retracted when the implication becomes entailed, for example:

   %?- X + 1 #= Y #==> Z, Z #= 1.
   %@ Z = 1,
   %@ X in inf..sup,
   %@ Y in inf..sup.

   We cannot use propagator_init_trigger/1 here because the states of
   auxiliary propagators are themselves part of the propagator.
- - - - - - - - - - - - - - - - - - - - - - - - - - - - - - - - - - - - - */

L #==> R   :-
        reify(L, LB, LPs),
        reify(R, RB, RPs),
        append(LPs, RPs, Ps),
        propagator_init_trigger([LB,RB], pimpl(LB,RB,Ps)).

%% ?P #<== ?Q
%
% Q implies P.

L #<== R   :- R #==> L.

%% ?P #/\ ?Q
%
% P and Q hold.

L #/\ R    :- reify(L, 1), reify(R, 1), do_queue.

conjunctive_neqs_var_drep(Eqs, Var, Drep) :-
        conjunctive_neqs_var(Eqs, Var),
        phrase(conjunctive_neqs_vals(Eqs), Vals),
        list_to_domain(Vals, Dom),
        domain_complement(Dom, C),
        domain_to_drep(C, Drep).

conjunctive_neqs_var(V, _) :- var(V), !, false.
conjunctive_neqs_var(L #\= R, Var) :-
        (   var(L), integer(R) -> Var = L
        ;   integer(L), var(R) -> Var = R
        ;   false
        ).
conjunctive_neqs_var(A #/\ B, VA) :-
        conjunctive_neqs_var(A, VA),
        conjunctive_neqs_var(B, VB),
        VA == VB.

conjunctive_neqs_vals(L #\= R) --> ( { integer(L) } -> [L] ; [R] ).
conjunctive_neqs_vals(A #/\ B) -->
        conjunctive_neqs_vals(A),
        conjunctive_neqs_vals(B).

%% ?P #\/ ?Q
%
% P or Q holds. For example, the sum of natural numbers below 1000
% that are multiples of 3 or 5:
%
% ==
% ?- findall(N, (N mod 3 #= 0 #\/ N mod 5 #= 0, N in 0..999,
%                indomain(N)),
%            Ns),
%    sum(Ns, #=, Sum).
% Ns = [0, 3, 5, 6, 9, 10, 12, 15, 18|...],
% Sum = 233168.
% ==

L #\/ R :-
        (   disjunctive_eqs_var_drep(L #\/ R, Var, Drep) -> Var in Drep
        ;   reify(L, X, Ps1),
            reify(R, Y, Ps2),
            propagator_init_trigger([X,Y], reified_or(X,Ps1,Y,Ps2,1))
        ).

disjunctive_eqs_var_drep(Eqs, Var, Drep) :-
        disjunctive_eqs_var(Eqs, Var),
        phrase(disjunctive_eqs_vals(Eqs), Vals),
        list_to_drep(Vals, Drep).

disjunctive_eqs_var(V, _) :- var(V), !, false.
disjunctive_eqs_var(L #= R, Var) :-
        (   var(L), integer(R) -> Var = L
        ;   integer(L), var(R) -> Var = R
        ;   false
        ).
disjunctive_eqs_var(A #\/ B, VA) :-
        disjunctive_eqs_var(A, VA),
        disjunctive_eqs_var(B, VB),
        VA == VB.

disjunctive_eqs_vals(L #= R)  --> ( { integer(L) } -> [L] ; [R] ).
disjunctive_eqs_vals(A #\/ B) -->
        disjunctive_eqs_vals(A),
        disjunctive_eqs_vals(B).

%% ?P #\ ?Q
%
% Either P holds or Q holds, but not both.

L #\ R :- (L #\/ R) #/\ #\ (L #/\ R).

/* - - - - - - - - - - - - - - - - - - - - - - - - - - - - - - - - - - - - -
   A constraint that is being reified need not hold. Therefore, in
   X/Y, Y can as well be 0, for example. Note that it is OK to
   constrain the *result* of an expression (which does not appear
   explicitly in the expression and is not visible to the outside),
   but not the operands, except for requiring that they be integers.

   In contrast to parse_clpfd/2, the result of an expression can now
   also be undefined, in which case the constraint cannot hold.
   Therefore, the committed-choice language is extended by an element
   d(D) that states D is 1 iff all subexpressions are defined. a(V)
   means that V is an auxiliary variable that was introduced while
   parsing a compound expression. a(X,V) means V is auxiliary unless
   it is ==/2 X, and a(X,Y,V) means V is auxiliary unless it is ==/2 X
   or Y. l(L) means the literal L occurs in the described list.

   When a constraint becomes entailed or subexpressions become
   undefined, created auxiliary constraints are killed, and the
   "clpfd" attribute is removed from auxiliary variables.

   For (/)/2, mod/2 and rem/2, we create a skeleton propagator and
   remember it as an auxiliary constraint. The pskeleton propagator
   can use the skeleton when the constraint is defined.
- - - - - - - - - - - - - - - - - - - - - - - - - - - - - - - - - - - - - */

parse_reified(E, R, D,
              [g(cyclic_term(E)) => [g(domain_error(clpfd_expression, E))],
               g(var(E))     => [g(non_monotonic(E)),
                                 g(constrain_to_integer(E)), g(R = E), g(D=1)],
               g(integer(E)) => [g(R=E), g(D=1)],
               ?(E)          => [g(must_be_fd_integer(E)), g(R=E), g(D=1)],
               m(A+B)        => [d(D), p(pplus(A,B,R)), a(A,B,R)],
               m(A*B)        => [d(D), p(ptimes(A,B,R)), a(A,B,R)],
               m(A-B)        => [d(D), p(pplus(R,B,A)), a(A,B,R)],
               m(-A)         => [d(D), p(ptimes(-1,A,R)), a(R)],
               m(max(A,B))   => [d(D), p(pgeq(R, A)), p(pgeq(R, B)), p(pmax(A,B,R)), a(A,B,R)],
               m(min(A,B))   => [d(D), p(pgeq(A, R)), p(pgeq(B, R)), p(pmin(A,B,R)), a(A,B,R)],
               m(abs(A))     => [g(?(R)#>=0), d(D), p(pabs(A, R)), a(A,R)],
               m(A/B)        => [skeleton(A,B,D,R,pdiv)],
               m(A mod B)    => [skeleton(A,B,D,R,pmod)],
               m(A rem B)    => [skeleton(A,B,D,R,prem)],
               m(A^B)        => [d(D), p(pexp(A,B,R)), a(A,B,R)],
               g(true)       => [g(domain_error(clpfd_expression, E))]]
             ).

% Again, we compile this to a predicate, parse_reified_clpfd//3. This
% time, it is a DCG that describes the list of auxiliary variables and
% propagators for the given expression, in addition to relating it to
% its reified (Boolean) finite domain variable and its Boolean
% definedness.

make_parse_reified(Clauses) :-
        parse_reified_clauses(Clauses0),
        maplist(goals_goal_dcg, Clauses0, Clauses).

goals_goal_dcg((Head --> Goals), Clause) :-
        list_goal(Goals, Body),
        expand_term((Head --> Body), Clause).

parse_reified_clauses(Clauses) :-
        parse_reified(E, R, D, Matchers),
        maplist(parse_reified(E, R, D), Matchers, Clauses).

parse_reified(E, R, D, Matcher, Clause) :-
        Matcher = (Condition0 => Goals0),
        phrase((reified_condition(Condition0, E, Head, Ds),
                reified_goals(Goals0, Ds)), Goals, [a(D)]),
        Clause = (parse_reified_clpfd(Head, R, D) --> Goals).

reified_condition(g(Goal), E, E, []) --> [{Goal}, !].
reified_condition(?(E), _, ?(E), []) --> [!].
reified_condition(m(Match), _, Match0, Ds) -->
        [!],
        { copy_term(Match, Match0),
          term_variables(Match0, Vs0),
          term_variables(Match, Vs)
        },
        reified_variables(Vs0, Vs, Ds).

reified_variables([], [], []) --> [].
reified_variables([V0|Vs0], [V|Vs], [D|Ds]) -->
        [parse_reified_clpfd(V0, V, D)],
        reified_variables(Vs0, Vs, Ds).

reified_goals([], _) --> [].
reified_goals([G|Gs], Ds) --> reified_goal(G, Ds), reified_goals(Gs, Ds).

reified_goal(d(D), Ds) -->
        (   { Ds = [X] } -> [{D=X}]
        ;   { Ds = [X,Y] } ->
            { phrase(reified_goal(p(reified_and(X,[],Y,[],D)), _), Gs),
              list_goal(Gs, Goal) },
            [( {X==1, Y==1} -> {D = 1} ; Goal )]
        ;   { domain_error(one_or_two_element_list, Ds) }
        ).
reified_goal(g(Goal), _) --> [{Goal}].
reified_goal(p(Vs, Prop), _) -->
        [{make_propagator(Prop, P)}],
        parse_init_dcg(Vs, P),
        [{trigger_once(P)}],
        [( { propagator_state(P, S), S == dead } -> [] ; [p(P)])].
reified_goal(p(Prop), Ds) -->
        { term_variables(Prop, Vs) },
        reified_goal(p(Vs,Prop), Ds).
reified_goal(skeleton(A,B,D,R,F), Ds) -->
        { Prop =.. [F,X,Y,Z],
          phrase(reified_goals([d(D1),l(p(P)),g(make_propagator(Prop, P)),
                                p([A,B,D2,R], pskeleton(A,B,D2,[X,Y,Z]-P,R,F)),
                                p(reified_and(D1,[],D2,[],D)),a(D2),a(A,B,R)],
                               Ds), Goals),
          list_goal(Goals, Goal) },
        [Goal].
reified_goal(a(V), _)     --> [a(V)].
reified_goal(a(X,V), _)   --> [a(X,V)].
reified_goal(a(X,Y,V), _) --> [a(X,Y,V)].
reified_goal(l(L), _)     --> [[L]].

parse_init_dcg([], _)     --> [].
parse_init_dcg([V|Vs], P) --> [{init_propagator(V, P)}], parse_init_dcg(Vs, P).

%?- set_prolog_flag(answer_write_options, [portray(true)]),
%   clpfd:parse_reified_clauses(Cs), maplist(portray_clause, Cs).

reify(E, B) :- reify(E, B, _).

reify(Expr, B, Ps) :-
        (   acyclic_term(Expr), reifiable(Expr) -> phrase(reify(Expr, B), Ps)
        ;   domain_error(clpfd_reifiable_expression, Expr)
        ).

reifiable(E)      :- var(E), non_monotonic(E).
reifiable(E)      :- integer(E), E in 0..1.
reifiable(?(E))   :- must_be_fd_integer(E).
reifiable(V in _) :- fd_variable(V).
reifiable(Expr)   :-
        Expr =.. [Op,Left,Right],
        (   memberchk(Op, [#>=,#>,#=<,#<,#=,#\=])
        ;   memberchk(Op, [#==>,#<==,#<==>,#/\,#\/,#\]),
            reifiable(Left),
            reifiable(Right)
        ).
reifiable(#\ E) :- reifiable(E).
reifiable(tuples_in(Tuples, Relation)) :-
        must_be(list(list), Tuples),
        maplist(maplist(fd_variable), Tuples),
        must_be(list(list(integer)), Relation).
reifiable(finite_domain(V)) :- fd_variable(V).

reify(E, B) --> { B in 0..1 }, reify_(E, B).

reify_(E, B) --> { var(E), !, E = B }.
reify_(E, B) --> { integer(E), E = B }.
reify_(?(B), B) --> [].
reify_(V in Drep, B) -->
        { drep_to_domain(Drep, Dom) },
        propagator_init_trigger(reified_in(V,Dom,B)),
        a(B).
reify_(tuples_in(Tuples, Relation), B) -->
        { maplist(relation_tuple_b_prop(Relation), Tuples, Bs, Ps),
          maplist(monotonic, Bs, Bs1),
          fold_statement(conjunction, Bs1, And),
          ?(B) #<==> And },
        propagator_init_trigger([B], tuples_not_in(Tuples, Relation, B)),
        kill_reified_tuples(Bs, Ps, Bs),
        list(Ps),
        as([B|Bs]).
reify_(finite_domain(V), B) -->
        propagator_init_trigger(reified_fd(V,B)),
        a(B).
reify_(L #>= R, B) --> arithmetic(L, R, B, reified_geq).
reify_(L #= R, B)  --> arithmetic(L, R, B, reified_eq).
reify_(L #\= R, B) --> arithmetic(L, R, B, reified_neq).
reify_(L #> R, B)  --> reify_(L #>= (R+1), B).
reify_(L #=< R, B) --> reify_(R #>= L, B).
reify_(L #< R, B)  --> reify_(R #>= (L+1), B).
reify_(L #==> R, B)  --> reify_((#\ L) #\/ R, B).
reify_(L #<== R, B)  --> reify_(R #==> L, B).
reify_(L #<==> R, B) --> reify_((L #==> R) #/\ (R #==> L), B).
reify_(L #\ R, B) --> reify_((L #\/ R) #/\ #\ (L #/\ R), B).
reify_(L #/\ R, B)   -->
        (   { conjunctive_neqs_var_drep(L #/\ R, V, D) } -> reify_(V in D, B)
        ;   boolean(L, R, B, reified_and)
        ).
reify_(L #\/ R, B) -->
        (   { disjunctive_eqs_var_drep(L #\/ R, V, D) } -> reify_(V in D, B)
        ;   boolean(L, R, B, reified_or)
        ).
reify_(#\ Q, B) -->
        reify(Q, QR),
        propagator_init_trigger(reified_not(QR,B)),
        a(B).

arithmetic(L, R, B, Functor) -->
        { phrase((parse_reified_clpfd(L, LR, LD),
                  parse_reified_clpfd(R, RR, RD)), Ps),
          Prop =.. [Functor,LD,LR,RD,RR,Ps,B] },
        list(Ps),
        propagator_init_trigger([LD,LR,RD,RR,B], Prop),
        a(B).

boolean(L, R, B, Functor) -->
        { reify(L, LR, Ps1), reify(R, RR, Ps2),
          Prop =.. [Functor,LR,Ps1,RR,Ps2,B] },
        list(Ps1), list(Ps2),
        propagator_init_trigger([LR,RR,B], Prop),
        a(LR, RR, B).

list([])     --> [].
list([L|Ls]) --> [L], list(Ls).

a(X,Y,B) -->
        (   { nonvar(X) } -> a(Y, B)
        ;   { nonvar(Y) } -> a(X, B)
        ;   [a(X,Y,B)]
        ).

a(X, B) -->
        (   { var(X) } -> [a(X, B)]
        ;   a(B)
        ).

a(B) -->
        (   { var(B) } -> [a(B)]
        ;   []
        ).

as([])     --> [].
as([B|Bs]) --> a(B), as(Bs).

kill_reified_tuples([], _, _) --> [].
kill_reified_tuples([B|Bs], Ps, All) -->
        propagator_init_trigger([B], kill_reified_tuples(B, Ps, All)),
        kill_reified_tuples(Bs, Ps, All).

relation_tuple_b_prop(Relation, Tuple, B, p(Prop)) :-
        put_attr(R, clpfd_relation, Relation),
        make_propagator(reified_tuple_in(Tuple, R, B), Prop),
        tuple_freeze_(Tuple, Prop),
        init_propagator(B, Prop).


tuples_in_conjunction(Tuples, Relation, Conj) :-
        maplist(tuple_in_disjunction(Relation), Tuples, Disjs),
        fold_statement(conjunction, Disjs, Conj).

tuple_in_disjunction(Relation, Tuple, Disj) :-
        maplist(tuple_in_conjunction(Tuple), Relation, Conjs),
        fold_statement(disjunction, Conjs, Disj).

tuple_in_conjunction(Tuple, Element, Conj) :-
        maplist(var_eq, Tuple, Element, Eqs),
        fold_statement(conjunction, Eqs, Conj).

fold_statement(Operation, List, Statement) :-
        (   List = [] -> Statement = 1
        ;   List = [First|Rest],
            foldl(Operation, Rest, First, Statement)
        ).

conjunction(E, Conj, Conj #/\ E).

disjunction(E, Disj, Disj #\/ E).

var_eq(V, N, ?(V) #= N).

% Match variables to created skeleton.

skeleton(Vs, Vs-Prop) :-
        maplist(prop_init(Prop), Vs),
        trigger_once(Prop).

/* - - - - - - - - - - - - - - - - - - - - - - - - - - - - - - - - - - - - -
   A drep is a user-accessible and visible domain representation. N,
   N..M, and D1 \/ D2 are dreps, if D1 and D2 are dreps.
- - - - - - - - - - - - - - - - - - - - - - - - - - - - - - - - - - - - - */

is_drep(N)      :- integer(N).
is_drep(N..M)   :- drep_bound(N), drep_bound(M), N \== sup, M \== inf.
is_drep(D1\/D2) :- is_drep(D1), is_drep(D2).
is_drep({AI})   :- is_and_integers(AI).
is_drep(\D)     :- is_drep(D).

is_and_integers(I)     :- integer(I).
is_and_integers((A,B)) :- is_and_integers(A), is_and_integers(B).

drep_bound(I)   :- integer(I).
drep_bound(sup).
drep_bound(inf).

drep_to_intervals(I)        --> { integer(I) }, [n(I)-n(I)].
drep_to_intervals(N..M)     -->
        (   { defaulty_to_bound(N, N1), defaulty_to_bound(M, M1),
              N1 cis_leq M1} -> [N1-M1]
        ;   []
        ).
drep_to_intervals(D1 \/ D2) -->
        drep_to_intervals(D1), drep_to_intervals(D2).
drep_to_intervals(\D0) -->
        { drep_to_domain(D0, D1),
          domain_complement(D1, D),
          domain_to_drep(D, Drep) },
        drep_to_intervals(Drep).
drep_to_intervals({AI}) -->
        and_integers_(AI).

and_integers_(I)     --> { integer(I) }, [n(I)-n(I)].
and_integers_((A,B)) --> and_integers_(A), and_integers_(B).

drep_to_domain(DR, D) :-
        must_be(ground, DR),
        (   is_drep(DR) -> true
        ;   domain_error(clpfd_domain, DR)
        ),
        phrase(drep_to_intervals(DR), Is0),
        merge_intervals(Is0, Is1),
        intervals_to_domain(Is1, D).

merge_intervals(Is0, Is) :-
        keysort(Is0, Is1),
        merge_overlapping(Is1, Is).

merge_overlapping([], []).
merge_overlapping([A-B0|ABs0], [A-B|ABs]) :-
        merge_remaining(ABs0, B0, B, Rest),
        merge_overlapping(Rest, ABs).

merge_remaining([], B, B, []).
merge_remaining([N-M|NMs], B0, B, Rest) :-
        Next cis B0 + n(1),
        (   N cis_gt Next -> B = B0, Rest = [N-M|NMs]
        ;   B1 cis max(B0,M),
            merge_remaining(NMs, B1, B, Rest)
        ).

domain(V, Dom) :-
        (   fd_get(V, Dom0, VPs) ->
            domains_intersection(Dom, Dom0, Dom1),
            %format("intersected\n: ~w\n ~w\n==> ~w\n\n", [Dom,Dom0,Dom1]),
            fd_put(V, Dom1, VPs),
            do_queue,
            reinforce(V)
        ;   domain_contains(Dom, V)
        ).

domains([], _).
domains([V|Vs], D) :- domain(V, D), domains(Vs, D).

props_number(fd_props(Gs,Bs,Os), N) :-
        length(Gs, N1),
        length(Bs, N2),
        length(Os, N3),
        N is N1 + N2 + N3.

fd_get(X, Dom, Ps) :-
        (   get_attr(X, clpfd, Attr) -> Attr = clpfd_attr(_,_,_,Dom,Ps)
        ;   var(X) -> default_domain(Dom), Ps = fd_props([],[],[])
        ).

fd_get(X, Dom, Inf, Sup, Ps) :-
        fd_get(X, Dom, Ps),
        domain_infimum(Dom, Inf),
        domain_supremum(Dom, Sup).

/* - - - - - - - - - - - - - - - - - - - - - - - - - - - - - - - - - - - - -
   By default, propagation always terminates. Currently, this is
   ensured by allowing the left and right boundaries, as well as the
   distance between the smallest and largest number occurring in the
   domain representation to be changed at most once after a constraint
   is posted, unless the domain is bounded. Set the experimental
   Prolog flag 'clpfd_propagation' to 'full' to make the solver
   propagate as much as possible. This can make queries
   non-terminating, like: X #> abs(X), or: X #> Y, Y #> X, X #> 0.
   Importantly, it can also make labeling non-terminating, as in:

   ?- B #==> X #> abs(X), indomain(B).
- - - - - - - - - - - - - - - - - - - - - - - - - - - - - - - - - - - - - */

fd_put(X, Dom, Ps) :-
        (   current_prolog_flag(clpfd_propagation, full) ->
            put_full(X, Dom, Ps)
        ;   put_terminating(X, Dom, Ps)
        ).

put_terminating(X, Dom, Ps) :-
        Dom \== empty,
        (   Dom = from_to(F, F) -> F = n(X)
        ;   (   get_attr(X, clpfd, Attr) ->
                Attr = clpfd_attr(Left,Right,Spread,OldDom, _OldPs),
                put_attr(X, clpfd, clpfd_attr(Left,Right,Spread,Dom,Ps)),
                (   OldDom == Dom -> true
                ;   (   Left == (.) -> Bounded = yes
                    ;   domain_infimum(Dom, Inf), domain_supremum(Dom, Sup),
                        (   Inf = n(_), Sup = n(_) ->
                            Bounded = yes
                        ;   Bounded = no
                        )
                    ),
                    (   Bounded == yes ->
                        put_attr(X, clpfd, clpfd_attr(.,.,.,Dom,Ps)),
                        trigger_props(Ps, X, OldDom, Dom)
                    ;   % infinite domain; consider border and spread changes
                        domain_infimum(OldDom, OldInf),
                        (   Inf == OldInf -> LeftP = Left
                        ;   LeftP = yes
                        ),
                        domain_supremum(OldDom, OldSup),
                        (   Sup == OldSup -> RightP = Right
                        ;   RightP = yes
                        ),
                        domain_spread(OldDom, OldSpread),
                        domain_spread(Dom, NewSpread),
                        (   NewSpread == OldSpread -> SpreadP = Spread
                        ;   NewSpread cis_lt OldSpread -> SpreadP = no
                        ;   SpreadP = yes
                        ),
                        put_attr(X, clpfd, clpfd_attr(LeftP,RightP,SpreadP,Dom,Ps)),
                        (   RightP == yes, Right = yes -> true
                        ;   LeftP == yes, Left = yes -> true
                        ;   SpreadP == yes, Spread = yes -> true
                        ;   trigger_props(Ps, X, OldDom, Dom)
                        )
                    )
                )
            ;   var(X) ->
                put_attr(X, clpfd, clpfd_attr(no,no,no,Dom, Ps))
            ;   true
            )
        ).

domain_spread(Dom, Spread) :-
        domain_smallest_finite(Dom, S),
        domain_largest_finite(Dom, L),
        Spread cis L - S.

smallest_finite(inf, Y, Y).
smallest_finite(n(N), _, n(N)).

domain_smallest_finite(from_to(F,T), S)   :- smallest_finite(F, T, S).
domain_smallest_finite(split(_, L, _), S) :- domain_smallest_finite(L, S).

largest_finite(sup, Y, Y).
largest_finite(n(N), _, n(N)).

domain_largest_finite(from_to(F,T), L)   :- largest_finite(T, F, L).
domain_largest_finite(split(_, _, R), L) :- domain_largest_finite(R, L).

/* - - - - - - - - - - - - - - - - - - - - - - - - - - - - - - - - - - - - -
   With terminating propagation, all relevant constraints get a
   propagation opportunity whenever a new constraint is posted.
- - - - - - - - - - - - - - - - - - - - - - - - - - - - - - - - - - - - - */

reinforce(X) :-
        (   current_prolog_flag(clpfd_propagation, full) ->
            % full propagation propagates everything in any case
            true
        ;   term_variables(X, Vs),
            maplist(reinforce_, Vs),
            do_queue
        ).

reinforce_(X) :-
        (   fd_var(X), fd_get(X, Dom, Ps) ->
            put_full(X, Dom, Ps)
        ;   true
        ).

put_full(X, Dom, Ps) :-
        Dom \== empty,
        (   Dom = from_to(F, F) -> F = n(X)
        ;   (   get_attr(X, clpfd, Attr) ->
                Attr = clpfd_attr(_,_,_,OldDom, _OldPs),
                put_attr(X, clpfd, clpfd_attr(no,no,no,Dom, Ps)),
                %format("putting dom: ~w\n", [Dom]),
                (   OldDom == Dom -> true
                ;   trigger_props(Ps, X, OldDom, Dom)
                )
            ;   var(X) -> %format('\t~w in ~w .. ~w\n',[X,L,U]),
                put_attr(X, clpfd, clpfd_attr(no,no,no,Dom, Ps))
            ;   true
            )
        ).

/* - - - - - - - - - - - - - - - - - - - - - - - - - - - - - - - - - - - - -
   A propagator is a term of the form propagator(C, State), where C
   represents a constraint, and State is a free variable that can be
   used to destructively change the state of the propagator via
   attributes. This can be used to avoid redundant invocation of the
   same propagator, or to disable the propagator.
- - - - - - - - - - - - - - - - - - - - - - - - - - - - - - - - - - - - - */

make_propagator(C, propagator(C, _)).

propagator_state(propagator(_,S), S).

trigger_props(fd_props(Gs,Bs,Os), X, D0, D) :-
        (   ground(X) ->
            trigger_props_(Gs),
            trigger_props_(Bs)
        ;   Bs \== [] ->
            domain_infimum(D0, I0),
            domain_infimum(D, I),
            (   I == I0 ->
                domain_supremum(D0, S0),
                domain_supremum(D, S),
                (   S == S0 -> true
                ;   trigger_props_(Bs)
                )
            ;   trigger_props_(Bs)
            )
        ;   true
        ),
        trigger_props_(Os).

trigger_props(fd_props(Gs,Bs,Os), X) :-
        trigger_props_(Os),
        trigger_props_(Bs),
        (   ground(X) ->
            trigger_props_(Gs)
        ;   true
        ).

trigger_props(fd_props(Gs,Bs,Os)) :-
        trigger_props_(Gs),
        trigger_props_(Bs),
        trigger_props_(Os).

trigger_props_([]).
trigger_props_([P|Ps]) :- trigger_prop(P), trigger_props_(Ps).

trigger_prop(Propagator) :-
        propagator_state(Propagator, State),
        (   State == dead -> true
        ;   get_attr(State, clpfd_aux, queued) -> true
        ;   b_getval('$clpfd_current_propagator', C), C == State -> true
        ;   % passive
            % format("triggering: ~w\n", [Propagator]),
            put_attr(State, clpfd_aux, queued),
            (   arg(1, Propagator, C), functor(C, F, _), global_constraint(F) ->
                push_queue(Propagator, 2)
            ;   push_queue(Propagator, 1)
            )
        ).

kill(State) :- del_attr(State, clpfd_aux), State = dead.

kill(State, Ps) :-
        kill(State),
        maplist(kill_entailed, Ps).

kill_entailed(p(Prop)) :-
        propagator_state(Prop, State),
        kill(State).
kill_entailed(a(V)) :-
        del_attr(V, clpfd).
kill_entailed(a(X,B)) :-
        (   X == B -> true
        ;   del_attr(B, clpfd)
        ).
kill_entailed(a(X,Y,B)) :-
        (   X == B -> true
        ;   Y == B -> true
        ;   del_attr(B, clpfd)
        ).

no_reactivation(rel_tuple(_,_)).
no_reactivation(pdistinct(_)).
no_reactivation(pgcc(_,_,_)).
no_reactivation(pgcc_single(_,_)).
%no_reactivation(scalar_product(_,_,_,_)).

activate_propagator(propagator(P,State)) :-
        % format("running: ~w\n", [P]),
        del_attr(State, clpfd_aux),
        (   no_reactivation(P) ->
            b_setval('$clpfd_current_propagator', State),
            run_propagator(P, State),
            b_setval('$clpfd_current_propagator', [])
        ;   run_propagator(P, State)
        ).

disable_queue :- b_setval('$clpfd_queue_status', disabled).
enable_queue  :- b_setval('$clpfd_queue_status', enabled).

portray_propagator(propagator(P,_), F) :- functor(P, F, _).

portray_queue(V, []) :- var(V), !.
portray_queue([P|Ps], [F|Fs]) :-
        portray_propagator(P, F),
        portray_queue(Ps, Fs).

do_queue :-
        % b_getval('$clpfd_queue', H-_),
        % portray_queue(H, Port),
        % format("queue: ~w\n", [Port]),
        (   b_getval('$clpfd_queue_status', enabled) ->
            (   fetch_propagator(Propagator) ->
                activate_propagator(Propagator),
                do_queue
            ;   true
            )
        ;   true
        ).

init_propagator(Var, Prop) :-
        (   fd_get(Var, Dom, Ps0) ->
            insert_propagator(Prop, Ps0, Ps),
            fd_put(Var, Dom, Ps)
        ;   true
        ).

constraint_wake(pneq, ground).
constraint_wake(x_neq_y_plus_z, ground).
constraint_wake(absdiff_neq, ground).
constraint_wake(pdifferent, ground).
constraint_wake(pexclude, ground).
constraint_wake(scalar_product_neq, ground).

constraint_wake(x_leq_y_plus_c, bounds).
constraint_wake(scalar_product_eq, bounds).
constraint_wake(scalar_product_leq, bounds).
constraint_wake(pplus, bounds).
constraint_wake(pgeq, bounds).
constraint_wake(pgcc_single, bounds).
constraint_wake(pgcc_check_single, bounds).

global_constraint(pdistinct).
global_constraint(pgcc).
global_constraint(pgcc_single).
global_constraint(pcircuit).
%global_constraint(rel_tuple).
%global_constraint(scalar_product_eq).

insert_propagator(Prop, Ps0, Ps) :-
        Ps0 = fd_props(Gs,Bs,Os),
        arg(1, Prop, Constraint),
        functor(Constraint, F, _),
        (   constraint_wake(F, ground) ->
            Ps = fd_props([Prop|Gs], Bs, Os)
        ;   constraint_wake(F, bounds) ->
            Ps = fd_props(Gs, [Prop|Bs], Os)
        ;   Ps = fd_props(Gs, Bs, [Prop|Os])
        ).

%%%%%%%%%%%%%%%%%%%%%%%%%%%%%%%%%%%%%%%%%%%%%%%%%%%%%%%%%%%%%%%%%%%%%%%%%%%%%%%

%% lex_chain(+Lists)
%
% Lists are lexicographically non-decreasing.

lex_chain(Lss) :-
        must_be(list(list), Lss),
        maplist(maplist(fd_variable), Lss),
        (   Lss == [] -> true
        ;   Lss = [First|Rest],
            make_propagator(presidual(lex_chain(Lss)), Prop),
            lex_chain_(Rest, First, Prop)
        ).

lex_chain_([], _, _).
lex_chain_([Ls|Lss], Prev, Prop) :-
        maplist(prop_init(Prop), Ls),
        lex_le(Prev, Ls),
        lex_chain_(Lss, Ls, Prop).

lex_le([], []).
lex_le([V1|V1s], [V2|V2s]) :-
        ?(V1) #=< ?(V2),
        (   integer(V1) ->
            (   integer(V2) ->
                (   V1 =:= V2 -> lex_le(V1s, V2s) ;  true )
            ;   freeze(V2, lex_le([V1|V1s], [V2|V2s]))
            )
        ;   freeze(V1, lex_le([V1|V1s], [V2|V2s]))
        ).

%%%%%%%%%%%%%%%%%%%%%%%%%%%%%%%%%%%%%%%%%%%%%%%%%%%%%%%%%%%%%%%%%%%%%%%%%%%%%%%


%% tuples_in(+Tuples, +Relation).
%
% Relation must be a list of lists of integers. The elements of the
% list Tuples are constrained to be elements of Relation. Arbitrary
% finite relations, such as compatibility tables, can be modeled in
% this way. For example, if 1 is compatible with 2 and 5, and 4 is
% compatible with 0 and 3:
%
% ==
% ?- tuples_in([[X,Y]], [[1,2],[1,5],[4,0],[4,3]]), X = 4.
% X = 4,
% Y in 0\/3.
% ==
%
% As another example, consider a train schedule represented as a list
% of quadruples, denoting departure and arrival places and times for
% each train. In the following program, Ps is a feasible journey of
% length 3 from A to D via trains that are part of the given schedule.
%
% ==
% :- use_module(library(clpfd)).
%
% trains([[1,2,0,1],
%         [2,3,4,5],
%         [2,3,0,1],
%         [3,4,5,6],
%         [3,4,2,3],
%         [3,4,8,9]]).
%
% threepath(A, D, Ps) :-
%         Ps = [[A,B,_T0,T1],[B,C,T2,T3],[C,D,T4,_T5]],
%         T2 #> T1,
%         T4 #> T3,
%         trains(Ts),
%         tuples_in(Ps, Ts).
% ==
%
% In this example, the unique solution is found without labeling:
%
% ==
% ?- threepath(1, 4, Ps).
% Ps = [[1, 2, 0, 1], [2, 3, 4, 5], [3, 4, 8, 9]].
% ==

tuples_in(Tuples, Relation) :-
        must_be(list(list), Tuples),
        maplist(maplist(fd_variable), Tuples),
        must_be(list(list(integer)), Relation),
        maplist(relation_tuple(Relation), Tuples),
        do_queue.

relation_tuple(Relation, Tuple) :-
        relation_unifiable(Relation, Tuple, Us, _, _),
        (   ground(Tuple) -> memberchk(Tuple, Relation)
        ;   tuple_domain(Tuple, Us),
            (   Tuple = [_,_|_] -> tuple_freeze(Tuple, Us)
            ;   true
            )
        ).

tuple_domain([], _).
tuple_domain([T|Ts], Relation0) :-
        lists_firsts_rests(Relation0, Firsts, Relation1),
        (   var(T) ->
            (   Firsts = [Unique] -> T = Unique
            ;   list_to_domain(Firsts, FDom),
                fd_get(T, TDom, TPs),
                domains_intersection(TDom, FDom, TDom1),
                fd_put(T, TDom1, TPs)
            )
        ;   true
        ),
        tuple_domain(Ts, Relation1).

tuple_freeze(Tuple, Relation) :-
        put_attr(R, clpfd_relation, Relation),
        make_propagator(rel_tuple(R, Tuple), Prop),
        tuple_freeze_(Tuple, Prop).

tuple_freeze_([], _).
tuple_freeze_([T|Ts], Prop) :-
        (   var(T) ->
            init_propagator(T, Prop),
            trigger_prop(Prop)
        ;   true
        ),
        tuple_freeze_(Ts, Prop).

relation_unifiable([], _, [], Changed, Changed).
relation_unifiable([R|Rs], Tuple, Us, Changed0, Changed) :-
        (   all_in_domain(R, Tuple) ->
            Us = [R|Rest],
            relation_unifiable(Rs, Tuple, Rest, Changed0, Changed)
        ;   relation_unifiable(Rs, Tuple, Us, true, Changed)
        ).

all_in_domain([], []).
all_in_domain([A|As], [T|Ts]) :-
        (   fd_get(T, Dom, _) ->
            domain_contains(Dom, A)
        ;   T =:= A
        ),
        all_in_domain(As, Ts).

%%%%%%%%%%%%%%%%%%%%%%%%%%%%%%%%%%%%%%%%%%%%%%%%%%%%%%%%%%%%%%%%%%%%%%%%%%%%%%%

% trivial propagator, used only to remember pending constraints
run_propagator(presidual(_), _).

%%%%%%%%%%%%%%%%%%%%%%%%%%%%%%%%%%%%%%%%%%%%%%%%%%%%%%%%%%%%%%%%%%%%%%%%%%%%%%%
run_propagator(pdifferent(Left,Right,X,_), MState) :-
        run_propagator(pexclude(Left,Right,X), MState).

run_propagator(weak_distinct(Left,Right,X,_), _MState) :-
        (   ground(X) ->
            disable_queue,
            exclude_fire(Left, Right, X),
            enable_queue
        ;   outof_reducer(Left, Right, X)
            %(   var(X) -> kill_if_isolated(Left, Right, X, MState)
            %;   true
            %)
        ).

run_propagator(pexclude(Left,Right,X), _) :-
        (   ground(X) ->
            disable_queue,
            exclude_fire(Left, Right, X),
            enable_queue
        ;   true
        ).

run_propagator(pdistinct(Ls), _MState) :-
        distinct(Ls).

run_propagator(check_distinct(Left,Right,X), _) :-
        \+ list_contains(Left, X),
        \+ list_contains(Right, X).

%%%%%%%%%%%%%%%%%%%%%%%%%%%%%%%%%%%%%%%%%%%%%%%%%%%%%%%%%%%%%%%%%%%%%%%%%%%%%%%

run_propagator(pelement(N, Is, V), MState) :-
        (   fd_get(N, NDom, _) ->
            (   fd_get(V, VDom, VPs) ->
                integers_remaining(Is, 1, NDom, empty, VDom1),
                domains_intersection(VDom, VDom1, VDom2),
                fd_put(V, VDom2, VPs)
            ;   true
            )
        ;   kill(MState), nth1(N, Is, V)
        ).

%%%%%%%%%%%%%%%%%%%%%%%%%%%%%%%%%%%%%%%%%%%%%%%%%%%%%%%%%%%%%%%%%%%%%%%%%%%%%%%

run_propagator(pgcc_single(Vs, Pairs), _) :- gcc_global(Vs, Pairs).

run_propagator(pgcc_check_single(Pairs), _) :- gcc_check(Pairs).

run_propagator(pgcc_check(Pairs), _) :- gcc_check(Pairs).

run_propagator(pgcc(Vs, _, Pairs), _) :- gcc_global(Vs, Pairs).

%%%%%%%%%%%%%%%%%%%%%%%%%%%%%%%%%%%%%%%%%%%%%%%%%%%%%%%%%%%%%%%%%%%%%%%%%%%%%%%

run_propagator(pcircuit(Vs), _MState) :-
        distinct(Vs),
        propagate_circuit(Vs).

%%%%%%%%%%%%%%%%%%%%%%%%%%%%%%%%%%%%%%%%%%%%%%%%%%%%%%%%%%%%%%%%%%%%%%%%%%%%%%%
run_propagator(pneq(A, B), MState) :-
        (   nonvar(A) ->
            (   nonvar(B) -> A =\= B, kill(MState)
            ;   fd_get(B, BD0, BExp0),
                domain_remove(BD0, A, BD1),
                kill(MState),
                fd_put(B, BD1, BExp0)
            )
        ;   nonvar(B) -> run_propagator(pneq(B, A), MState)
        ;   A \== B,
            fd_get(A, _, AI, AS, _), fd_get(B, _, BI, BS, _),
            (   AS cis_lt BI -> kill(MState)
            ;   AI cis_gt BS -> kill(MState)
            ;   true
            )
        ).

%%%%%%%%%%%%%%%%%%%%%%%%%%%%%%%%%%%%%%%%%%%%%%%%%%%%%%%%%%%%%%%%%%%%%%%%%%%%%%%
run_propagator(pgeq(A,B), MState) :-
        (   A == B -> kill(MState)
        ;   nonvar(A) ->
            (   nonvar(B) -> kill(MState), A >= B
            ;   fd_get(B, BD, BPs),
                domain_remove_greater_than(BD, A, BD1),
                kill(MState),
                fd_put(B, BD1, BPs)
            )
        ;   nonvar(B) ->
            fd_get(A, AD, APs),
            domain_remove_smaller_than(AD, B, AD1),
            kill(MState),
            fd_put(A, AD1, APs)
        ;   fd_get(A, AD, AL, AU, APs),
            fd_get(B, _, BL, BU, _),
            AU cis_geq BL,
            (   AL cis_geq BU -> kill(MState)
            ;   AU == BL -> kill(MState), A = B
            ;   NAL cis max(AL,BL),
                domains_intersection(AD, from_to(NAL,AU), NAD),
                fd_put(A, NAD, APs),
                (   fd_get(B, BD2, BL2, BU2, BPs2) ->
                    NBU cis min(BU2, AU),
                    domains_intersection(BD2, from_to(BL2,NBU), NBD),
                    fd_put(B, NBD, BPs2)
                ;   true
                )
            )
        ).

%%%%%%%%%%%%%%%%%%%%%%%%%%%%%%%%%%%%%%%%%%%%%%%%%%%%%%%%%%%%%%%%%%%%%%%%%%%%%%%

run_propagator(rel_tuple(R, Tuple), MState) :-
        get_attr(R, clpfd_relation, Relation),
        (   ground(Tuple) -> kill(MState), memberchk(Tuple, Relation)
        ;   relation_unifiable(Relation, Tuple, Us, false, Changed),
            Us = [_|_],
            (   Tuple = [First,Second], ( ground(First) ; ground(Second) ) ->
                kill(MState)
            ;   true
            ),
            (   Us = [Single] -> kill(MState), Single = Tuple
            ;   Changed ->
                put_attr(R, clpfd_relation, Us),
                disable_queue,
                tuple_domain(Tuple, Us),
                enable_queue
            ;   true
            )
        ).

%%%%%%%%%%%%%%%%%%%%%%%%%%%%%%%%%%%%%%%%%%%%%%%%%%%%%%%%%%%%%%%%%%%%%%%%%%%%%%%

run_propagator(pserialized(S_I, D_I, S_J, D_J, _), MState) :-
        (   nonvar(S_I), nonvar(S_J) ->
            kill(MState),
            (   S_I + D_I =< S_J -> true
            ;   S_J + D_J =< S_I -> true
            ;   false
            )
        ;   serialize_lower_upper(S_I, D_I, S_J, D_J, MState),
            serialize_lower_upper(S_J, D_J, S_I, D_I, MState)
        ).

%%%%%%%%%%%%%%%%%%%%%%%%%%%%%%%%%%%%%%%%%%%%%%%%%%%%%%%%%%%%%%%%%%%%%%%%%%%%%%%

% abs(X-Y) #\= C
run_propagator(absdiff_neq(X,Y,C), MState) :-
        (   C < 0 -> kill(MState)
        ;   nonvar(X) ->
            kill(MState),
            (   nonvar(Y) -> abs(X - Y) =\= C
            ;   V1 is X - C, neq_num(Y, V1),
                V2 is C + X, neq_num(Y, V2)
            )
        ;   nonvar(Y) -> kill(MState),
            V1 is C + Y, neq_num(X, V1),
            V2 is Y - C, neq_num(X, V2)
        ;   true
        ).

% abs(X-Y) #>= C
run_propagator(absdiff_geq(X,Y,C), MState) :-
        (   C =< 0 -> kill(MState)
        ;   nonvar(X) ->
            kill(MState),
            (   nonvar(Y) -> abs(X-Y) >= C
            ;   P1 is X - C, P2 is X + C,
                Y in inf..P1 \/ P2..sup
            )
        ;   nonvar(Y) ->
            kill(MState),
            P1 is Y - C, P2 is Y + C,
            X in inf..P1 \/ P2..sup
        ;   true
        ).

% X #\= Y + Z
run_propagator(x_neq_y_plus_z(X,Y,Z), MState) :-
        (   nonvar(X) ->
            (   nonvar(Y) ->
                (   nonvar(Z) -> kill(MState), X =\= Y + Z
                ;   kill(MState), XY is X - Y, neq_num(Z, XY)
                )
            ;   nonvar(Z) -> kill(MState), XZ is X - Z, neq_num(Y, XZ)
            ;   true
            )
        ;   nonvar(Y) ->
            (   nonvar(Z) ->
                kill(MState), YZ is Y + Z, neq_num(X, YZ)
            ;   Y =:= 0 -> kill(MState), neq(X, Z)
            ;   true
            )
        ;   Z == 0 -> kill(MState), neq(X, Y)
        ;   true
        ).

% X #=< Y + C
run_propagator(x_leq_y_plus_c(X,Y,C), MState) :-
        (   nonvar(X) ->
            (   nonvar(Y) -> kill(MState), X =< Y + C
            ;   kill(MState),
                R is X - C,
                fd_get(Y, YD, YPs),
                domain_remove_smaller_than(YD, R, YD1),
                fd_put(Y, YD1, YPs)
            )
        ;   nonvar(Y) ->
            kill(MState),
            R is Y + C,
            fd_get(X, XD, XPs),
            domain_remove_greater_than(XD, R, XD1),
            fd_put(X, XD1, XPs)
        ;   (   X == Y -> C >= 0, kill(MState)
            ;   fd_get(Y, YD, _),
                (   domain_supremum(YD, n(YSup)) ->
                    YS1 is YSup + C,
                    fd_get(X, XD, XPs),
                    domain_remove_greater_than(XD, YS1, XD1),
                    fd_put(X, XD1, XPs)
                ;   true
                ),
                (   fd_get(X, XD2, _), domain_infimum(XD2, n(XInf)) ->
                    XI1 is XInf - C,
                    (   fd_get(Y, YD1, YPs1) ->
                        domain_remove_smaller_than(YD1, XI1, YD2),
                        (   domain_infimum(YD2, n(YInf)),
                            domain_supremum(XD2, n(XSup)),
                            XSup =< YInf + C ->
                            kill(MState)
                        ;   true
                        ),
                        fd_put(Y, YD2, YPs1)
                    ;   true
                    )
                ;   true
                )
            )
        ).

run_propagator(scalar_product_neq(Cs0,Vs0,P0), MState) :-
        coeffs_variables_const(Cs0, Vs0, Cs, Vs, 0, I),
        P is P0 - I,
        (   Vs = [] -> kill(MState), P =\= 0
        ;   Vs = [V], Cs = [C] ->
            kill(MState),
            (   C =:= 1 -> neq_num(V, P)
            ;   C*V #\= P
            )
        ;   Cs == [1,-1] -> kill(MState), Vs = [A,B], x_neq_y_plus_z(A, B, P)
        ;   Cs == [-1,1] -> kill(MState), Vs = [A,B], x_neq_y_plus_z(B, A, P)
        ;   P =:= 0, Cs = [1,1,-1] ->
            kill(MState), Vs = [A,B,C], x_neq_y_plus_z(C, A, B)
        ;   P =:= 0, Cs = [1,-1,1] ->
            kill(MState), Vs = [A,B,C], x_neq_y_plus_z(B, A, C)
        ;   P =:= 0, Cs = [-1,1,1] ->
            kill(MState), Vs = [A,B,C], x_neq_y_plus_z(A, B, C)
        ;   true
        ).

run_propagator(scalar_product_leq(Cs0,Vs0,P0), MState) :-
        coeffs_variables_const(Cs0, Vs0, Cs, Vs, 0, I),
        P is P0 - I,
        (   Vs = [] -> kill(MState), P >= 0
        ;   sum_finite_domains(Cs, Vs, Infs, Sups, 0, 0, Inf, Sup),
            D1 is P - Inf,
            disable_queue,
            (   Infs == [], Sups == [] ->
                Inf =< P,
                (   Sup =< P -> kill(MState)
                ;   remove_dist_upper_leq(Cs, Vs, D1)
                )
            ;   Infs == [] -> Inf =< P, remove_dist_upper(Sups, D1)
            ;   Sups = [_], Infs = [_] ->
                remove_upper(Infs, D1)
            ;   Infs = [_] -> remove_upper(Infs, D1)
            ;   true
            ),
            enable_queue
        ).

run_propagator(scalar_product_eq(Cs0,Vs0,P0), MState) :-
        coeffs_variables_const(Cs0, Vs0, Cs, Vs, 0, I),
        P is P0 - I,
        (   Vs = [] -> kill(MState), P =:= 0
        ;   Vs = [V], Cs = [C] -> kill(MState), P mod C =:= 0, V is P // C
        ;   Cs == [1,1] -> kill(MState), Vs = [A,B], A + B #= P
        ;   Cs == [1,-1] -> kill(MState), Vs = [A,B], A #= P + B
        ;   Cs == [-1,1] -> kill(MState), Vs = [A,B], B #= P + A
        ;   Cs == [-1,-1] -> kill(MState), Vs = [A,B], P1 is -P, A + B #= P1
        ;   P =:= 0, Cs == [1,1,-1] -> kill(MState), Vs = [A,B,C], A + B #= C
        ;   P =:= 0, Cs == [1,-1,1] -> kill(MState), Vs = [A,B,C], A + C #= B
        ;   P =:= 0, Cs == [-1,1,1] -> kill(MState), Vs = [A,B,C], B + C #= A
        ;   sum_finite_domains(Cs, Vs, Infs, Sups, 0, 0, Inf, Sup),
            % nl, writeln(Infs-Sups-Inf-Sup),
            D1 is P - Inf,
            D2 is Sup - P,
            disable_queue,
            (   Infs == [], Sups == [] ->
                between(Inf, Sup, P),
                remove_dist_upper_lower(Cs, Vs, D1, D2)
            ;   Sups = [] -> P =< Sup, remove_dist_lower(Infs, D2)
            ;   Infs = [] -> Inf =< P, remove_dist_upper(Sups, D1)
            ;   Sups = [_], Infs = [_] ->
                remove_lower(Sups, D2),
                remove_upper(Infs, D1)
            ;   Infs = [_] -> remove_upper(Infs, D1)
            ;   Sups = [_] -> remove_lower(Sups, D2)
            ;   true
            ),
            enable_queue
        ).

% X + Y = Z
run_propagator(pplus(X,Y,Z), MState) :-
        (   nonvar(X) ->
            (   X =:= 0 -> kill(MState), Y = Z
            ;   Y == Z -> kill(MState), X =:= 0
            ;   nonvar(Y) -> kill(MState), Z is X + Y
            ;   nonvar(Z) -> kill(MState), Y is Z - X
            ;   fd_get(Z, ZD, ZPs),
                fd_get(Y, YD, _),
                domain_shift(YD, X, Shifted_YD),
                domains_intersection(ZD, Shifted_YD, ZD1),
                fd_put(Z, ZD1, ZPs),
                (   fd_get(Y, YD1, YPs) ->
                    O is -X,
                    domain_shift(ZD1, O, YD2),
                    domains_intersection(YD1, YD2, YD3),
                    fd_put(Y, YD3, YPs)
                ;   true
                )
            )
        ;   nonvar(Y) -> run_propagator(pplus(Y,X,Z), MState)
        ;   nonvar(Z) ->
            (   X == Y -> kill(MState), even(Z), X is Z // 2
            ;   fd_get(X, XD, _),
                fd_get(Y, YD, YPs),
                domain_negate(XD, XDN),
                domain_shift(XDN, Z, YD1),
                domains_intersection(YD, YD1, YD2),
                fd_put(Y, YD2, YPs),
                (   fd_get(X, XD1, XPs) ->
                    domain_negate(YD2, YD2N),
                    domain_shift(YD2N, Z, XD2),
                    domains_intersection(XD1, XD2, XD3),
                    fd_put(X, XD3, XPs)
                ;   true
                )
            )
        ;   (   X == Y -> kill(MState), 2*X #= Z
            ;   X == Z -> kill(MState), Y = 0
            ;   Y == Z -> kill(MState), X = 0
            ;   fd_get(X, XD, XL, XU, XPs),
                fd_get(Y, _, YL, YU, _),
                fd_get(Z, _, ZL, ZU, _),
                NXL cis max(XL, ZL-YU),
                NXU cis min(XU, ZU-YL),
                update_bounds(X, XD, XPs, XL, XU, NXL, NXU),
                (   fd_get(Y, YD2, YL2, YU2, YPs2) ->
                    NYL cis max(YL2, ZL-NXU),
                    NYU cis min(YU2, ZU-NXL),
                    update_bounds(Y, YD2, YPs2, YL2, YU2, NYL, NYU)
                ;   NYL = n(Y), NYU = n(Y)
                ),
                (   fd_get(Z, ZD2, ZL2, ZU2, ZPs2) ->
                    NZL cis max(ZL2,NXL+NYL),
                    NZU cis min(ZU2,NXU+NYU),
                    update_bounds(Z, ZD2, ZPs2, ZL2, ZU2, NZL, NZU)
                ;   true
                )
            )
        ).

%%%%%%%%%%%%%%%%%%%%%%%%%%%%%%%%%%%%%%%%%%%%%%%%%%%%%%%%%%%%%%%%%%%%%%%%%%%%%%%

run_propagator(ptimes(X,Y,Z), MState) :-
        (   nonvar(X) ->
            (   nonvar(Y) -> kill(MState), Z is X * Y
            ;   X =:= 0 -> kill(MState), Z = 0
            ;   X =:= 1 -> kill(MState), Z = Y
            ;   nonvar(Z) -> kill(MState), 0 =:= Z mod X, Y is Z // X
            ;   (   Y == Z -> kill(MState), Y = 0
                ;   fd_get(Y, YD, _),
                    fd_get(Z, ZD, ZPs),
                    domain_expand(YD, X, Scaled_YD),
                    domains_intersection(ZD, Scaled_YD, ZD1),
                    fd_put(Z, ZD1, ZPs),
                    (   fd_get(Y, YDom2, YPs2) ->
                        domain_contract(ZD1, X, Contract),
                        domains_intersection(YDom2, Contract, NYDom),
                        fd_put(Y, NYDom, YPs2)
                    ;   kill(MState), Z is X * Y
                    )
                )
            )
        ;   nonvar(Y) -> run_propagator(ptimes(Y,X,Z), MState)
        ;   nonvar(Z) ->
            (   X == Y ->
                kill(MState),
                integer_kth_root(Z, 2, R),
                NR is -R,
                X in NR \/ R
            ;   fd_get(X, XD, XL, XU, XPs),
                fd_get(Y, _, YL, YU, _),
                min_max_factor(n(Z), n(Z), YL, YU, XL, XU, NXL, NXU),
                update_bounds(X, XD, XPs, XL, XU, NXL, NXU),
                (   fd_get(Y, YD2, YL2, YU2, YPs2) ->
                    min_max_factor(n(Z), n(Z), NXL, NXU, YL2, YU2, NYL, NYU),
                    update_bounds(Y, YD2, YPs2, YL2, YU2, NYL, NYU)
                ;   (   Y =\= 0 -> 0 =:= Z mod Y, kill(MState), X is Z // Y
                    ;   kill(MState), Z = 0
                    )
                )
            ),
            (   Z =\= 0 -> neq_num(X, 0), neq_num(Y, 0)
            ;   true
            )
        ;   (   X == Y -> kill(MState), X^2 #= Z
            ;   fd_get(X, XD, XL, XU, XPs),
                fd_get(Y, _, YL, YU, _),
                fd_get(Z, _, ZL, ZU, _),
                min_max_factor(ZL, ZU, YL, YU, XL, XU, NXL, NXU),
                update_bounds(X, XD, XPs, XL, XU, NXL, NXU),
                (   fd_get(Y, YD2, YL2, YU2, YPs2) ->
                    min_max_factor(ZL, ZU, NXL, NXU, YL2, YU2, NYL, NYU),
                    update_bounds(Y, YD2, YPs2, YL2, YU2, NYL, NYU)
                ;   NYL = n(Y), NYU = n(Y)
                ),
                (   fd_get(Z, ZD2, ZL2, ZU2, ZPs2) ->
                    min_product(NXL, NXU, NYL, NYU, NZL),
                    max_product(NXL, NXU, NYL, NYU, NZU),
                    (   NZL cis_leq ZL2, NZU cis_geq ZU2 -> ZD3 = ZD2
                    ;   domains_intersection(ZD2, from_to(NZL,NZU), ZD3),
                        fd_put(Z, ZD3, ZPs2)
                    ),
                    (   domain_contains(ZD3, 0) ->  true
                    ;   neq_num(X, 0), neq_num(Y, 0)
                    )
                ;   true
                )
            )
        ).

%%%%%%%%%%%%%%%%%%%%%%%%%%%%%%%%%%%%%%%%%%%%%%%%%%%%%%%%%%%%%%%%%%%%%%%%%%%%%%%
% X / Y = Z

run_propagator(pdiv(X,Y,Z), MState) :-
        (   nonvar(X) ->
            (   nonvar(Y) -> kill(MState), Y =\= 0, Z is X // Y
            ;   fd_get(Y, YD, YL, YU, YPs),
                (   nonvar(Z) ->
                    (   Z =:= 0 ->
                        NYL is -abs(X) - 1,
                        NYU is abs(X) + 1,
                        domains_intersection(YD, split(0, from_to(inf,n(NYL)),
                                                       from_to(n(NYU), sup)),
                                             NYD),
                        fd_put(Y, NYD, YPs)
                    ;   (   sign(X) =:= sign(Z) ->
                            NYL cis max(n(X) // (n(Z)+sign(n(Z))) + n(1), YL),
                            NYU cis min(n(X) // n(Z), YU)
                        ;   NYL cis max(n(X) // n(Z), YL),
                            NYU cis min(n(X) // (n(Z)+sign(n(Z))) - n(1), YU)
                        ),
                        update_bounds(Y, YD, YPs, YL, YU, NYL, NYU)
                    )
                ;   fd_get(Z, ZD, ZL, ZU, ZPs),
                    (   X >= 0, ( YL cis_gt n(0) ; YU cis_lt n(0) )->
                        NZL cis max(n(X)//YU, ZL),
                        NZU cis min(n(X)//YL, ZU)
                    ;   X < 0, ( YL cis_gt n(0) ; YU cis_lt n(0) ) ->
                        NZL cis max(n(X)//YL, ZL),
                        NZU cis min(n(X)//YU, ZU)
                    ;   % TODO: more stringent bounds, cover Y
                        NZL cis max(-abs(n(X)), ZL),
                        NZU cis min(abs(n(X)), ZU)
                    ),
                    update_bounds(Z, ZD, ZPs, ZL, ZU, NZL, NZU),
                    (   X >= 0, NZL cis_gt n(0), fd_get(Y, YD1, YPs1) ->
                        NYL cis n(X) // (NZU + n(1)) + n(1),
                        NYU cis n(X) // NZL,
                        domains_intersection(YD1, from_to(NYL, NYU), NYD1),
                        fd_put(Y, NYD1, YPs1)
                    ;   true
                    )
                )
            )
        ;   nonvar(Y) ->
            Y =\= 0,
            (   Y =:= 1 -> kill(MState), X = Z
            ;   Y =:= -1 -> kill(MState), Z #= -X
            ;   fd_get(X, XD, XL, XU, XPs),
                (   nonvar(Z) ->
                    kill(MState),
                    (   sign(Z) =:= sign(Y) ->
                        NXL cis max(n(Z)*n(Y), XL),
                        NXU cis min((abs(n(Z))+n(1))*abs(n(Y))-n(1), XU)
                    ;   Z =:= 0 ->
                        NXL cis max(-abs(n(Y)) + n(1), XL),
                        NXU cis min(abs(n(Y)) - n(1), XU)
                    ;   NXL cis max((n(Z)+sign(n(Z)))*n(Y)+n(1), XL),
                        NXU cis min(n(Z)*n(Y), XU)
                    ),
                    update_bounds(X, XD, XPs, XL, XU, NXL, NXU)
                ;   fd_get(Z, ZD, ZPs),
                    domain_contract_less(XD, Y, Contracted),
                    domains_intersection(ZD, Contracted, NZD),
                    fd_put(Z, NZD, ZPs),
                    (   fd_get(X, XD2, XPs2) ->
                        domain_expand_more(NZD, Y, Expanded),
                        domains_intersection(XD2, Expanded, NXD2),
                        fd_put(X, NXD2, XPs2)
                    ;   true
                    )
                )
            )
        ;   nonvar(Z) ->
            fd_get(X, XD, XL, XU, XPs),
            fd_get(Y, _, YL, YU, _),
            (   YL cis_geq n(0), XL cis_geq n(0) ->
                NXL cis max(YL*n(Z), XL),
                NXU cis min(YU*(n(Z)+n(1))-n(1), XU)
            ;   %TODO: cover more cases
                NXL = XL, NXU = XU
            ),
            update_bounds(X, XD, XPs, XL, XU, NXL, NXU)
        ;   (   X == Y -> kill(MState), Z = 1
            ;   fd_get(X, _, XL, XU, _),
                fd_get(Y, _, YL, _, _),
                fd_get(Z, ZD, ZPs),
                NZU cis max(abs(XL), XU),
                NZL cis -NZU,
                domains_intersection(ZD, from_to(NZL,NZU), NZD0),
                (   XL cis_geq n(0), YL cis_geq n(0) ->
                    domain_remove_smaller_than(NZD0, 0, NZD1)
                ;   % TODO: cover more cases
                    NZD1 = NZD0
                ),
                fd_put(Z, NZD1, ZPs)
            )
        ).


%%%%%%%%%%%%%%%%%%%%%%%%%%%%%%%%%%%%%%%%%%%%%%%%%%%%%%%%%%%%%%%%%%%%%%%%%%%%%%%
% Y = abs(X)

run_propagator(pabs(X,Y), MState) :-
        (   nonvar(X) -> kill(MState), Y is abs(X)
        ;   nonvar(Y) ->
            kill(MState),
            Y >= 0,
            YN is -Y,
            X in YN \/ Y
        ;   fd_get(X, XD, XPs),
            fd_get(Y, YD, _),
            domain_negate(YD, YDNegative),
            domains_union(YD, YDNegative, XD1),
            domains_intersection(XD, XD1, XD2),
            fd_put(X, XD2, XPs),
            (   fd_get(Y, YD1, YPs1) ->
                domain_negate(XD2, XD2Neg),
                domains_union(XD2, XD2Neg, YD2),
                domain_remove_smaller_than(YD2, 0, YD3),
                domains_intersection(YD1, YD3, YD4),
                fd_put(Y, YD4, YPs1)
            ;   true
            )
        ).
%%%%%%%%%%%%%%%%%%%%%%%%%%%%%%%%%%%%%%%%%%%%%%%%%%%%%%%%%%%%%%%%%%%%%%%%%%%%%%%
% Z = X mod Y

run_propagator(pmod(X,Y,Z), MState) :-
        (   nonvar(X) ->
            (   nonvar(Y) -> kill(MState), Y =\= 0, Z is X mod Y
            ;   true
            )
        ;   nonvar(Y) ->
            Y =\= 0,
            (   abs(Y) =:= 1 -> kill(MState), Z = 0
            ;   var(Z) ->
                YP is abs(Y) - 1,
                (   Y > 0, fd_get(X, _, n(XL), n(XU), _) ->
                    (   XL >= 0, XU < Y ->
                        kill(MState), Z = X, ZL = XL, ZU = XU
                    ;   ZL = 0, ZU = YP
                    )
                ;   Y > 0 -> ZL = 0, ZU = YP
                ;   YN is -YP, ZL = YN, ZU = 0
                ),
                (   fd_get(Z, ZD, ZPs) ->
                    domains_intersection(ZD, from_to(n(ZL), n(ZU)), ZD1),
                    domain_infimum(ZD1, n(ZMin)),
                    domain_supremum(ZD1, n(ZMax)),
                    fd_put(Z, ZD1, ZPs)
                ;   ZMin = Z, ZMax = Z
                ),
                (   fd_get(X, XD, XPs), domain_infimum(XD, n(XMin)) ->
                    Z1 is XMin mod Y,
                    (   between(ZMin, ZMax, Z1) -> true
                    ;   Y > 0 ->
                        Next is ((XMin - ZMin + Y - 1) div Y)*Y + ZMin,
                        domain_remove_smaller_than(XD, Next, XD1),
                        fd_put(X, XD1, XPs)
                    ;   neq_num(X, XMin)
                    )
                ;   true
                ),
                (   fd_get(X, XD2, XPs2), domain_supremum(XD2, n(XMax)) ->
                    Z2 is XMax mod Y,
                    (   between(ZMin, ZMax, Z2) -> true
                    ;   Y > 0 ->
                        Prev is ((XMax - ZMin) div Y)*Y + ZMax,
                        domain_remove_greater_than(XD2, Prev, XD3),
                        fd_put(X, XD3, XPs2)
                    ;   neq_num(X, XMax)
                    )
                ;   true
                )
            ;   fd_get(X, XD, XPs),
                % if possible, propagate at the boundaries
                (   domain_infimum(XD, n(Min)) ->
                    (   Min mod Y =:= Z -> true
                    ;   Y > 0 ->
                        Next is ((Min - Z + Y - 1) div Y)*Y + Z,
                        domain_remove_smaller_than(XD, Next, XD1),
                        fd_put(X, XD1, XPs)
                    ;   neq_num(X, Min)
                    )
                ;   true
                ),
                (   fd_get(X, XD2, XPs2) ->
                    (   domain_supremum(XD2, n(Max)) ->
                        (   Max mod Y =:= Z -> true
                        ;   Y > 0 ->
                            Prev is ((Max - Z) div Y)*Y + Z,
                            domain_remove_greater_than(XD2, Prev, XD3),
                            fd_put(X, XD3, XPs2)
                        ;   neq_num(X, Max)
                        )
                    ;   true
                    )
                ;   true
                )
            )
        ;   X == Y -> kill(MState), Z = 0
        ;   true % TODO: propagate more
        ).

%%%%%%%%%%%%%%%%%%%%%%%%%%%%%%%%%%%%%%%%%%%%%%%%%%%%%%%%%%%%%%%%%%%%%%%%%%%%%%%
% Z = X rem Y

run_propagator(prem(X,Y,Z), MState) :-
        (   nonvar(X) ->
            (   nonvar(Y) -> kill(MState), Y =\= 0, Z is X rem Y
            ;   U is abs(X),
                fd_get(Y, YD, _),
                (   X >=0, domain_infimum(YD, n(Min)), Min >= 0 -> L = 0
                ;   L is -U
                ),
                Z in L..U
            )
        ;   nonvar(Y) ->
            Y =\= 0,
            (   abs(Y) =:= 1 -> kill(MState), Z = 0
            ;   var(Z) ->
                YP is abs(Y) - 1,
                YN is -YP,
                (   Y > 0, fd_get(X, _, n(XL), n(XU), _) ->
                    (   abs(XL) < Y, XU < Y -> kill(MState), Z = X, ZL = XL
                    ;   XL < 0, abs(XL) < Y -> ZL = XL
                    ;   XL >= 0 -> ZL = 0
                    ;   ZL = YN
                    ),
                    (   XU > 0, XU < Y -> ZU = XU
                    ;   XU < 0 -> ZU = 0
                    ;   ZU = YP
                    )
                ;   ZL = YN, ZU = YP
                ),
                (   fd_get(Z, ZD, ZPs) ->
                    domains_intersection(ZD, from_to(n(ZL), n(ZU)), ZD1),
                    fd_put(Z, ZD1, ZPs)
                ;   ZD1 = from_to(n(Z), n(Z))
                ),
                (   fd_get(X, XD, _), domain_infimum(XD, n(Min)) ->
                    Z1 is Min rem Y,
                    (   domain_contains(ZD1, Z1) -> true
                    ;   neq_num(X, Min)
                    )
                ;   true
                ),
                (   fd_get(X, XD1, _), domain_supremum(XD1, n(Max)) ->
                    Z2 is Max rem Y,
                    (   domain_contains(ZD1, Z2) -> true
                    ;   neq_num(X, Max)
                    )
                ;   true
                )
            ;   fd_get(X, XD1, XPs1),
                % if possible, propagate at the boundaries
                (   domain_infimum(XD1, n(Min)) ->
                    (   Min rem Y =:= Z -> true
                    ;   Y > 0, Min > 0 ->
                        Next is ((Min - Z + Y - 1) div Y)*Y + Z,
                        domain_remove_smaller_than(XD1, Next, XD2),
                        fd_put(X, XD2, XPs1)
                    ;   % TODO: bigger steps in other cases as well
                        neq_num(X, Min)
                    )
                ;   true
                ),
                (   fd_get(X, XD3, XPs3) ->
                    (   domain_supremum(XD3, n(Max)) ->
                        (   Max rem Y =:= Z -> true
                        ;   Y > 0, Max > 0  ->
                            Prev is ((Max - Z) div Y)*Y + Z,
                            domain_remove_greater_than(XD3, Prev, XD4),
                            fd_put(X, XD4, XPs3)
                        ;   % TODO: bigger steps in other cases as well
                            neq_num(X, Max)
                        )
                    ;   true
                    )
                ;   true
                )
            )
        ;   X == Y -> kill(MState), Z = 0
        ;   fd_get(Z, ZD, ZPs) ->
            fd_get(Y, _, YInf, YSup, _),
            fd_get(X, _, XInf, XSup, _),
            M cis max(abs(YInf),YSup),
            (   XInf cis_geq n(0) -> Inf0 = n(0)
            ;   Inf0 = XInf
            ),
            (   XSup cis_leq n(0) -> Sup0 = n(0)
            ;   Sup0 = XSup
            ),
            NInf cis max(max(Inf0, -M + n(1)), min(XInf,-XSup)),
            NSup cis min(min(Sup0, M - n(1)), max(abs(XInf),XSup)),
            domains_intersection(ZD, from_to(NInf,NSup), ZD1),
            fd_put(Z, ZD1, ZPs)
        ;   true % TODO: propagate more
        ).

%%%%%%%%%%%%%%%%%%%%%%%%%%%%%%%%%%%%%%%%%%%%%%%%%%%%%%%%%%%%%%%%%%%%%%%%%%%%%%%
% Z = max(X,Y)

run_propagator(pmax(X,Y,Z), MState) :-
        (   nonvar(X) ->
            (   nonvar(Y) -> kill(MState), Z is max(X,Y)
            ;   nonvar(Z) ->
                (   Z =:= X -> kill(MState), X #>= Y
                ;   Z > X -> Z = Y
                ;   false % Z < X
                )
            ;   fd_get(Y, _, YInf, YSup, _),
                (   YInf cis_gt n(X) -> Z = Y
                ;   YSup cis_lt n(X) -> Z = X
                ;   YSup = n(M) ->
                    fd_get(Z, ZD, ZPs),
                    domain_remove_greater_than(ZD, M, ZD1),
                    fd_put(Z, ZD1, ZPs)
                ;   true
                )
            )
        ;   nonvar(Y) -> run_propagator(pmax(Y,X,Z), MState)
        ;   fd_get(Z, ZD, ZPs) ->
            fd_get(X, _, XInf, XSup, _),
            fd_get(Y, _, YInf, YSup, _),
            (   YInf cis_gt YSup -> kill(MState), Z = Y
            ;   YSup cis_lt XInf -> kill(MState), Z = X
            ;   n(M) cis max(XSup, YSup) ->
                domain_remove_greater_than(ZD, M, ZD1),
                fd_put(Z, ZD1, ZPs)
            ;   true
            )
        ;   true
        ).

%%%%%%%%%%%%%%%%%%%%%%%%%%%%%%%%%%%%%%%%%%%%%%%%%%%%%%%%%%%%%%%%%%%%%%%%%%%%%%%
% Z = min(X,Y)

run_propagator(pmin(X,Y,Z), MState) :-
        (   nonvar(X) ->
            (   nonvar(Y) -> kill(MState), Z is min(X,Y)
            ;   nonvar(Z) ->
                (   Z =:= X -> kill(MState), X #=< Y
                ;   Z < X -> Z = Y
                ;   false % Z > X
                )
            ;   fd_get(Y, _, YInf, YSup, _),
                (   YSup cis_lt n(X) -> Z = Y
                ;   YInf cis_gt n(X) -> Z = X
                ;   YInf = n(M) ->
                    fd_get(Z, ZD, ZPs),
                    domain_remove_smaller_than(ZD, M, ZD1),
                    fd_put(Z, ZD1, ZPs)
                ;   true
                )
            )
        ;   nonvar(Y) -> run_propagator(pmin(Y,X,Z), MState)
        ;   fd_get(Z, ZD, ZPs) ->
            fd_get(X, _, XInf, XSup, _),
            fd_get(Y, _, YInf, YSup, _),
            (   YSup cis_lt YInf -> kill(MState), Z = Y
            ;   YInf cis_gt XSup -> kill(MState), Z = X
            ;   n(M) cis min(XInf, YInf) ->
                domain_remove_smaller_than(ZD, M, ZD1),
                fd_put(Z, ZD1, ZPs)
            ;   true
            )
        ;   true
        ).
%%%%%%%%%%%%%%%%%%%%%%%%%%%%%%%%%%%%%%%%%%%%%%%%%%%%%%%%%%%%%%%%%%%%%%%%%%%%%%%
% Z = X ^ Y

run_propagator(pexp(X,Y,Z), MState) :-
        (   X == 1 -> kill(MState), Z = 1
        ;   X == 0 -> kill(MState), Z in 0..1, Z #<==> Y #= 0
        ;   Y == 0 -> kill(MState), Z = 1
        ;   Y == 1 -> kill(MState), Z = X
        ;   nonvar(X) ->
            (   nonvar(Y) ->
                (   Y >= 0 -> true ; X =:= -1 ),
                kill(MState),
                Z is X^Y
            ;   nonvar(Z) ->
                (   Z > 1 ->
                    kill(MState),
                    integer_log_b(Z, X, 1, Y)
                ;   true
                )
            ;   fd_get(Y, _, YL, YU, _),
                fd_get(Z, ZD, ZPs),
                (   X > 0, YL cis_geq n(0) ->
                    NZL cis n(X)^YL,
                    NZU cis n(X)^YU,
                    domains_intersection(ZD, from_to(NZL,NZU), NZD),
                    fd_put(Z, NZD, ZPs)
                ;   true
                )
            )
        ;   nonvar(Z) ->
            (   nonvar(Y) ->
                integer_kth_root(Z, Y, R),
                kill(MState),
                (   even(Y) ->
                    N is -R,
                    X in N \/ R
                ;   X = R
                )
            ;   fd_get(X, _, n(NXL), _, _), NXL > 1 ->
                (   Z > 1, between(NXL, Z, Exp), NXL^Exp > Z ->
                    Exp1 is Exp - 1,
                    fd_get(Y, YD, YPs),
                    domains_intersection(YD, from_to(n(1),n(Exp1)), YD1),
                    fd_put(Y, YD1, YPs),
                    (   fd_get(X, XD, XPs) ->
                        domain_infimum(YD1, n(YL)),
                        integer_kth_root_leq(Z, YL, RU),
                        domains_intersection(XD, from_to(n(NXL),n(RU)), XD1),
                        fd_put(X, XD1, XPs)
                    ;   true
                    )
                ;   true
                )
            ;   true
            )
        ;   nonvar(Y), Y > 0 ->
            (   even(Y) ->
                geq(Z, 0)
            ;   true
            ),
            (   fd_get(X, XD, XL, XU, _), fd_get(Z, ZD, ZL, ZU, ZPs) ->
                (   domain_contains(ZD, 0) -> XD1 = XD
                ;   domain_remove(XD, 0, XD1)
                ),
                (   domain_contains(XD, 0) -> ZD1 = ZD
                ;   domain_remove(ZD, 0, ZD1)
                ),
                (   even(Y) ->
                    (   XL cis_geq n(0) ->
                        NZL cis XL^n(Y)
                    ;   XU cis_leq n(0) ->
                        NZL cis XU^n(Y)
                    ;   NZL = n(0)
                    ),
                    NZU cis max(abs(XL),abs(XU))^n(Y),
                    domains_intersection(ZD1, from_to(NZL,NZU), ZD2)
                ;   (   finite(XL) ->
                        NZL cis XL^n(Y),
                        NZU cis XU^n(Y),
                        domains_intersection(ZD1, from_to(NZL,NZU), ZD2)
                    ;   ZD2 = ZD1
                    )
                ),
                fd_put(Z, ZD2, ZPs),
                (   even(Y), ZU = n(Num) ->
                    integer_kth_root_leq(Num, Y, RU),
                    (   XL cis_geq n(0), ZL = n(Num1) ->
                        integer_kth_root_leq(Num1, Y, RL0),
                        (   RL0^Y < Num1 -> RL is RL0 + 1
                        ;   RL = RL0
                        )
                    ;   RL is -RU
                    ),
                    RL =< RU,
                    NXD = from_to(n(RL),n(RU))
                ;   odd(Y), ZL cis_geq n(0), ZU = n(Num) ->
                    integer_kth_root_leq(Num, Y, RU),
                    ZL = n(Num1),
                    integer_kth_root_leq(Num1, Y, RL0),
                    (   RL0^Y < Num1 -> RL is RL0 + 1
                    ;   RL = RL0
                    ),
                    RL =< RU,
                    NXD = from_to(n(RL),n(RU))
                ;   NXD = XD1   % TODO: propagate more
                ),
                (   fd_get(X, XD2, XPs) ->
                    domains_intersection(XD2, XD1, XD3),
                    domains_intersection(XD3, NXD, XD4),
                    fd_put(X, XD4, XPs)
                ;   true
                )
            ;   true
            )
        ;   fd_get(X, _, XL, _, _),
            XL cis_gt n(0),
            fd_get(Y, _, YL, _, _),
            YL cis_gt n(0),
            fd_get(Z, ZD, ZPs) ->
            n(NZL) cis XL^YL,
            domain_remove_smaller_than(ZD, NZL, ZD1),
            fd_put(Z, ZD1, ZPs)
        ;   true
        ).

%%%%%%%%%%%%%%%%%%%%%%%%%%%%%%%%%%%%%%%%%%%%%%%%%%%%%%%%%%%%%%%%%%%%%%%%%%%%%%%
run_propagator(pzcompare(Order, A, B), MState) :-
        (   A == B -> kill(MState), Order = (=)
        ;   (   nonvar(A) ->
                (   nonvar(B) ->
                    kill(MState),
                    (   A > B -> Order = (>)
                    ;   Order = (<)
                    )
                ;   fd_get(B, _, BL, BU, _),
                    (   BL cis_gt n(A) -> kill(MState), Order = (<)
                    ;   BU cis_lt n(A) -> kill(MState), Order = (>)
                    ;   true
                    )
                )
            ;   nonvar(B) ->
                fd_get(A, _, AL, AU, _),
                (   AL cis_gt n(B) -> kill(MState), Order = (>)
                ;   AU cis_lt n(B) -> kill(MState), Order = (<)
                ;   true
                )
            ;   fd_get(A, _, AL, AU, _),
                fd_get(B, _, BL, BU, _),
                (   AL cis_gt BU -> kill(MState), Order = (>)
                ;   AU cis_lt BL -> kill(MState), Order = (<)
                ;   true
                )
            )
        ).

%%%%%%%%%%%%%%%%%%%%%%%%%%%%%%%%%%%%%%%%%%%%%%%%%%%%%%%%%%%%%%%%%%%%%%%%%%%%%%%

% reified constraints

%%%%%%%%%%%%%%%%%%%%%%%%%%%%%%%%%%%%%%%%%%%%%%%%%%%%%%%%%%%%%%%%%%%%%%%%%%%%%%%

run_propagator(reified_in(V,Dom,B), MState) :-
        (   integer(V) ->
            kill(MState),
            (   domain_contains(Dom, V) -> B = 1
            ;   B = 0
            )
        ;   B == 1 -> kill(MState), domain(V, Dom)
        ;   B == 0 -> kill(MState), domain_complement(Dom, C), domain(V, C)
        ;   fd_get(V, VD, _),
            (   domains_intersection(VD, Dom, I) ->
                (   I == VD -> kill(MState), B = 1
                ;   true
                )
            ;   kill(MState), B = 0
            )
        ).

run_propagator(reified_tuple_in(Tuple, R, B), MState) :-
        get_attr(R, clpfd_relation, Relation),
        (   B == 1 -> kill(MState), tuples_in([Tuple], Relation)
        ;   (   ground(Tuple) ->
                kill(MState),
                (   memberchk(Tuple, Relation) -> B = 1
                ;   B = 0
                )
            ;   relation_unifiable(Relation, Tuple, Us, _, _),
                (   Us = [] -> kill(MState), B = 0
                ;   true
                )
            )
        ).

run_propagator(tuples_not_in(Tuples, Relation, B), MState) :-
        (   B == 0 ->
            kill(MState),
            tuples_in_conjunction(Tuples, Relation, Conj),
            #\ Conj
        ;   true
        ).

run_propagator(kill_reified_tuples(B, Ps, Bs), _) :-
        (   B == 0 ->
            maplist(kill_entailed, Ps),
            phrase(as(Bs), As),
            maplist(kill_entailed, As)
        ;   true
        ).

run_propagator(reified_fd(V,B), MState) :-
        (   fd_inf(V, I), I \== inf, fd_sup(V, S), S \== sup ->
            kill(MState),
            B = 1
        ;   B == 0 ->
            (   fd_inf(V, inf) -> true
            ;   fd_sup(V, sup) -> true
            ;   false
            )
        ;   true
        ).

% The result of X/Y, X mod Y, and X rem Y is undefined iff Y is 0.

run_propagator(pskeleton(X,Y,D,Skel,Z,_), MState) :-
        (   Y == 0 -> kill(MState), D = 0
        ;   D == 1 -> kill(MState), neq_num(Y, 0), skeleton([X,Y,Z], Skel)
        ;   integer(Y), Y =\= 0 -> kill(MState), D = 1, skeleton([X,Y,Z], Skel)
        ;   fd_get(Y, YD, _), \+ domain_contains(YD, 0) ->
            kill(MState),
            D = 1, skeleton([X,Y,Z], Skel)
        ;   true
        ).

%%%%%%%%%%%%%%%%%%%%%%%%%%%%%%%%%%%%%%%%%%%%%%%%%%%%%%%%%%%%%%%%%%%%%%%%%%%%%%%

run_propagator(reified_geq(DX,X,DY,Y,Ps,B), MState) :-
        (   DX == 0 -> kill(MState, Ps), B = 0
        ;   DY == 0 -> kill(MState, Ps), B = 0
        ;   B == 1 -> kill(MState), DX = 1, DY = 1, geq(X, Y)
        ;   DX == 1, DY == 1 ->
            (   var(B) ->
                (   nonvar(X) ->
                    (   nonvar(Y) ->
                        kill(MState),
                        (   X >= Y -> B = 1 ; B = 0 )
                    ;   fd_get(Y, _, YL, YU, _),
                        (   n(X) cis_geq YU -> kill(MState, Ps), B = 1
                        ;   n(X) cis_lt YL -> kill(MState, Ps), B = 0
                        ;   true
                        )
                    )
                ;   nonvar(Y) ->
                    fd_get(X, _, XL, XU, _),
                    (   XL cis_geq n(Y) -> kill(MState, Ps), B = 1
                    ;   XU cis_lt n(Y) -> kill(MState, Ps), B = 0
                    ;   true
                    )
                ;   X == Y -> kill(MState, Ps), B = 1
                ;   fd_get(X, _, XL, XU, _),
                    fd_get(Y, _, YL, YU, _),
                    (   XL cis_geq YU -> kill(MState, Ps), B = 1
                    ;   XU cis_lt YL -> kill(MState, Ps), B = 0
                    ;   true
                    )
                )
            ;   B =:= 0 -> kill(MState), X #< Y
            ;   true
            )
        ;   true
        ).

%%%%%%%%%%%%%%%%%%%%%%%%%%%%%%%%%%%%%%%%%%%%%%%%%%%%%%%%%%%%%%%%%%%%%%%%%%%%%%%
run_propagator(reified_eq(DX,X,DY,Y,Ps,B), MState) :-
        (   DX == 0 -> kill(MState, Ps), B = 0
        ;   DY == 0 -> kill(MState, Ps), B = 0
        ;   B == 1 -> kill(MState), DX = 1, DY = 1, X = Y
        ;   DX == 1, DY == 1 ->
            (   var(B) ->
                (   nonvar(X) ->
                    (   nonvar(Y) ->
                        kill(MState),
                        (   X =:= Y -> B = 1 ; B = 0)
                    ;   fd_get(Y, YD, _),
                        (   domain_contains(YD, X) -> true
                        ;   kill(MState, Ps), B = 0
                        )
                    )
                ;   nonvar(Y) -> run_propagator(reified_eq(DY,Y,DX,X,Ps,B), MState)
                ;   X == Y -> kill(MState), B = 1
                ;   fd_get(X, _, XL, XU, _),
                    fd_get(Y, _, YL, YU, _),
                    (   XL cis_gt YU -> kill(MState, Ps), B = 0
                    ;   YL cis_gt XU -> kill(MState, Ps), B = 0
                    ;   true
                    )
                )
            ;   B =:= 0 -> kill(MState), X #\= Y
            ;   true
            )
        ;   true
        ).
%%%%%%%%%%%%%%%%%%%%%%%%%%%%%%%%%%%%%%%%%%%%%%%%%%%%%%%%%%%%%%%%%%%%%%%%%%%%%%%
run_propagator(reified_neq(DX,X,DY,Y,Ps,B), MState) :-
        (   DX == 0 -> kill(MState, Ps), B = 0
        ;   DY == 0 -> kill(MState, Ps), B = 0
        ;   B == 1 -> kill(MState), DX = 1, DY = 1, X #\= Y
        ;   DX == 1, DY == 1 ->
            (   var(B) ->
                (   nonvar(X) ->
                    (   nonvar(Y) ->
                        kill(MState),
                        (   X =\= Y -> B = 1 ; B = 0)
                    ;   fd_get(Y, YD, _),
                        (   domain_contains(YD, X) -> true
                        ;   kill(MState, Ps), B = 1
                        )
                    )
                ;   nonvar(Y) -> run_propagator(reified_neq(DY,Y,DX,X,Ps,B), MState)
                ;   X == Y -> kill(MState), B = 0
                ;   fd_get(X, _, XL, XU, _),
                    fd_get(Y, _, YL, YU, _),
                    (   XL cis_gt YU -> kill(MState, Ps), B = 1
                    ;   YL cis_gt XU -> kill(MState, Ps), B = 1
                    ;   true
                    )
                )
            ;   B =:= 0 -> kill(MState), X = Y
            ;   true
            )
        ;   true
        ).
%%%%%%%%%%%%%%%%%%%%%%%%%%%%%%%%%%%%%%%%%%%%%%%%%%%%%%%%%%%%%%%%%%%%%%%%%%%%%%%
run_propagator(reified_and(X,Ps1,Y,Ps2,B), MState) :-
        (   nonvar(X) ->
            kill(MState),
            (   X =:= 0 -> maplist(kill_entailed, Ps2), B = 0
            ;   B = Y
            )
        ;   nonvar(Y) -> run_propagator(reified_and(Y,Ps2,X,Ps1,B), MState)
        ;   B == 1 -> kill(MState), X = 1, Y = 1
        ;   true
        ).

%%%%%%%%%%%%%%%%%%%%%%%%%%%%%%%%%%%%%%%%%%%%%%%%%%%%%%%%%%%%%%%%%%%%%%%%%%%%%%%
run_propagator(reified_or(X,Ps1,Y,Ps2,B), MState) :-
        (   nonvar(X) ->
            kill(MState),
            (   X =:= 1 -> maplist(kill_entailed, Ps2), B = 1
            ;   B = Y
            )
        ;   nonvar(Y) -> run_propagator(reified_or(Y,Ps2,X,Ps1,B), MState)
        ;   B == 0 -> kill(MState), X = 0, Y = 0
        ;   true
        ).

%%%%%%%%%%%%%%%%%%%%%%%%%%%%%%%%%%%%%%%%%%%%%%%%%%%%%%%%%%%%%%%%%%%%%%%%%%%%%%%
run_propagator(reified_not(X,Y), MState) :-
        (   X == 0 -> kill(MState), Y = 1
        ;   X == 1 -> kill(MState), Y = 0
        ;   Y == 0 -> kill(MState), X = 1
        ;   Y == 1 -> kill(MState), X = 0
        ;   true
        ).

%%%%%%%%%%%%%%%%%%%%%%%%%%%%%%%%%%%%%%%%%%%%%%%%%%%%%%%%%%%%%%%%%%%%%%%%%%%%%%%
run_propagator(pimpl(X, Y, Ps), MState) :-
        (   nonvar(X) ->
            kill(MState),
            (   X =:= 1 -> Y = 1
            ;   maplist(kill_entailed, Ps)
            )
        ;   nonvar(Y) ->
            kill(MState),
            (   Y =:= 0 -> X = 0
            ;   maplist(kill_entailed, Ps)
            )
        ;   true
        ).

%%%%%%%%%%%%%%%%%%%%%%%%%%%%%%%%%%%%%%%%%%%%%%%%%%%%%%%%%%%%%%%%%%%%%%%%%%%%%%%
%%%%%%%%%%%%%%%%%%%%%%%%%%%%%%%%%%%%%%%%%%%%%%%%%%%%%%%%%%%%%%%%%%%%%%%%%%%%%%%

update_bounds(X, XD, XPs, XL, XU, NXL, NXU) :-
        (   NXL == XL, NXU == XU -> true
        ;   domains_intersection(XD, from_to(NXL, NXU), NXD),
            fd_put(X, NXD, XPs)
        ).

min_product(L1, U1, L2, U2, Min) :-
        Min cis min(min(L1*L2,L1*U2),min(U1*L2,U1*U2)).
max_product(L1, U1, L2, U2, Max) :-
        Max cis max(max(L1*L2,L1*U2),max(U1*L2,U1*U2)).

finite(n(_)).

in_(L, U, X) :-
        fd_get(X, XD, XPs),
        domains_intersection(XD, from_to(L,U), NXD),
        fd_put(X, NXD, XPs).

min_max_factor(L1, U1, L2, U2, L3, U3, Min, Max) :-
        (   U1 cis_lt n(0),
            L2 cis_lt n(0), U2 cis_gt n(0),
            L3 cis_lt n(0), U3 cis_gt n(0) ->
            maplist(in_(L1,U1), [Z1,Z2]),
            in_(L2, n(-1), X1), in_(n(1), U3, Y1),
            (   X1*Y1 #= Z1 ->
                (   fd_get(Y1, _, Inf1, Sup1, _) -> true
                ;   Inf1 = n(Y1), Sup1 = n(Y1)
                )
            ;   Inf1 = inf, Sup1 = n(-1)
            ),
            in_(n(1), U2, X2), in_(L3, n(-1), Y2),
            (   X2*Y2 #= Z2 ->
                (   fd_get(Y2, _, Inf2, Sup2, _) -> true
                ;   Inf2 = n(Y2), Sup2 = n(Y2)
                )
            ;   Inf2 = n(1), Sup2 = sup
            ),
            Min cis max(min(Inf1,Inf2), L3),
            Max cis min(max(Sup1,Sup2), U3)
        ;   L1 cis_gt n(0),
            L2 cis_lt n(0), U2 cis_gt n(0),
            L3 cis_lt n(0), U3 cis_gt n(0) ->
            maplist(in_(L1,U1), [Z1,Z2]),
            in_(L2, n(-1), X1), in_(L3, n(-1), Y1),
            (   X1*Y1 #= Z1 ->
                (   fd_get(Y1, _, Inf1, Sup1, _) -> true
                ;   Inf1 = n(Y1), Sup1 = n(Y1)
                )
            ;   Inf1 = n(1), Sup1 = sup
            ),
            in_(n(1), U2, X2), in_(n(1), U3, Y2),
            (   X2*Y2 #= Z2 ->
                (   fd_get(Y2, _, Inf2, Sup2, _) -> true
                ;   Inf2 = n(Y2), Sup2 = n(Y2)
                )
            ;   Inf2 = inf, Sup2 = n(-1)
            ),
            Min cis max(min(Inf1,Inf2), L3),
            Max cis min(max(Sup1,Sup2), U3)
        ;   min_factor(L1, U1, L2, U2, Min0),
            Min cis max(L3,Min0),
            max_factor(L1, U1, L2, U2, Max0),
            Max cis min(U3,Max0)
        ).

min_factor(L1, U1, L2, U2, Min) :-
        (   L1 cis_geq n(0), L2 cis_gt n(0), finite(U2) ->
            Min cis div(L1+U2-n(1),U2)
        ;   L1 cis_gt n(0), U2 cis_lt n(0) -> Min cis div(U1,U2)
        ;   L1 cis_gt n(0), L2 cis_geq n(0) -> Min = n(1)
        ;   L1 cis_gt n(0) -> Min cis -U1
        ;   U1 cis_lt n(0), U2 cis_leq n(0) ->
            (   finite(L2) -> Min cis div(U1+L2+n(1),L2)
            ;   Min = n(1)
            )
        ;   U1 cis_lt n(0), L2 cis_geq n(0) -> Min cis div(L1,L2)
        ;   U1 cis_lt n(0) -> Min = L1
        ;   L2 cis_leq n(0), U2 cis_geq n(0) -> Min = inf
        ;   Min cis min(min(div(L1,L2),div(L1,U2)),min(div(U1,L2),div(U1,U2)))
        ).
max_factor(L1, U1, L2, U2, Max) :-
        (   L1 cis_geq n(0), L2 cis_geq n(0) -> Max cis div(U1,L2)
        ;   L1 cis_gt n(0), U2 cis_leq n(0) ->
            (   finite(L2) -> Max cis div(L1-L2-n(1),L2)
            ;   Max = n(-1)
            )
        ;   L1 cis_gt n(0) -> Max = U1
        ;   U1 cis_lt n(0), U2 cis_lt n(0) -> Max cis div(L1,U2)
        ;   U1 cis_lt n(0), L2 cis_geq n(0) ->
            (   finite(U2) -> Max cis div(U1-U2+n(1),U2)
            ;   Max = n(-1)
            )
        ;   U1 cis_lt n(0) -> Max cis -L1
        ;   L2 cis_leq n(0), U2 cis_geq n(0) -> Max = sup
        ;   Max cis max(max(div(L1,L2),div(L1,U2)),max(div(U1,L2),div(U1,U2)))
        ).

%%%%%%%%%%%%%%%%%%%%%%%%%%%%%%%%%%%%%%%%%%%%%%%%%%%%%%%%%%%%%%%%%%%%%%%%%%%%%%%
/* - - - - - - - - - - - - - - - - - - - - - - - - - - - - - - - - - - - - -
   J-C. Régin: "A filtering algorithm for constraints of difference in
   CSPs", AAAI-94, Seattle, WA, USA, pp 362--367, 1994
- - - - - - - - - - - - - - - - - - - - - - - - - - - - - - - - - - - - - */

distinct_attach([], _, _).
distinct_attach([X|Xs], Prop, Right) :-
        (   var(X) ->
            init_propagator(X, Prop),
            make_propagator(pexclude(Xs,Right,X), P1),
            init_propagator(X, P1),
            trigger_prop(P1)
        ;   exclude_fire(Xs, Right, X)
        ),
        distinct_attach(Xs, Prop, [X|Right]).

/* - - - - - - - - - - - - - - - - - - - - - - - - - - - - - - - - - - - - -
   For each integer of the union of domains, an attributed variable is
   introduced, to benefit from constant-time access. Attributes are:

   value ... integer corresponding to the node
   free  ... whether this (right) node is still free
   edges ... [flow_from(F,From)] and [flow_to(F,To)] where F has an
             attribute "flow" that is either 0 or 1 and an attribute "used"
             if it is part of a maximum matching
   parent ... used in breadth-first search
   g0_edges ... [flow_to(F,To)] as above
   visited ... true if node was visited in DFS
   index, in_stack, lowlink ... used in Tarjan's SCC algorithm
- - - - - - - - - - - - - - - - - - - - - - - - - - - - - - - - - - - - - */

difference_arcs(Vars, FreeLeft, FreeRight) :-
        empty_assoc(E),
        phrase(difference_arcs(Vars, FreeLeft), [E], [NumVar]),
        assoc_to_list(NumVar, LsNumVar),
        pairs_values(LsNumVar, FreeRight).

domain_to_list(Domain, List) :- phrase(domain_to_list(Domain), List).

domain_to_list(split(_, Left, Right)) -->
        domain_to_list(Left), domain_to_list(Right).
domain_to_list(empty)                 --> [].
domain_to_list(from_to(n(F),n(T)))    --> { numlist(F, T, Ns) }, list(Ns).

difference_arcs([], []) --> [].
difference_arcs([V|Vs], FL0) -->
        (   { fd_get(V, Dom, _), domain_to_list(Dom, Ns) } ->
            { FL0 = [V|FL] },
            enumerate(Ns, V),
            difference_arcs(Vs, FL)
        ;   difference_arcs(Vs, FL0)
        ).

enumerate([], _) --> [].
enumerate([N|Ns], V) -->
        state(NumVar0, NumVar),
        { (   get_assoc(N, NumVar0, Y) -> NumVar0 = NumVar
          ;   put_assoc(N, NumVar0, Y, NumVar),
              put_attr(Y, value, N)
          ),
          put_attr(F, flow, 0),
          append_edge(Y, edges, flow_from(F,V)),
          append_edge(V, edges, flow_to(F,Y)) },
        enumerate(Ns, V).

append_edge(V, Attr, E) :-
        (   get_attr(V, Attr, Es) ->
            put_attr(V, Attr, [E|Es])
        ;   put_attr(V, Attr, [E])
        ).

/* - - - - - - - - - - - - - - - - - - - - - - - - - - - - - - - - - - - - -
   Strategy: Breadth-first search until we find a free right vertex in
   the value graph, then find an augmenting path in reverse.
- - - - - - - - - - - - - - - - - - - - - - - - - - - - - - - - - - - - - */

clear_parent(V) :- del_attr(V, parent).

maximum_matching([]).
maximum_matching([FL|FLs]) :-
        augmenting_path_to([[FL]], Levels, To),
        phrase(augmenting_path(FL, To), Path),
        maplist(maplist(clear_parent), Levels),
        del_attr(To, free),
        adjust_alternate_1(Path),
        maximum_matching(FLs).

reachables([]) --> [].
reachables([V|Vs]) -->
        { get_attr(V, edges, Es) },
        reachables_(Es, V),
        reachables(Vs).

reachables_([], _) --> [].
reachables_([E|Es], V) -->
        edge_reachable(E, V),
        reachables_(Es, V).

edge_reachable(flow_to(F,To), V) -->
        (   { get_attr(F, flow, 0),
              \+ get_attr(To, parent, _) } ->
            { put_attr(To, parent, V-F) },
            [To]
        ;   []
        ).
edge_reachable(flow_from(F,From), V) -->
        (   { get_attr(F, flow, 1),
              \+ get_attr(From, parent, _) } ->
            { put_attr(From, parent, V-F) },
            [From]
        ;   []
        ).

augmenting_path_to(Levels0, Levels, Right) :-
        Levels0 = [Vs|_],
        Levels1 = [Tos|Levels0],
        phrase(reachables(Vs), Tos),
        Tos = [_|_],
        (   member(Right, Tos), get_attr(Right, free, true) ->
            Levels = Levels1
        ;   augmenting_path_to(Levels1, Levels, Right)
        ).

augmenting_path(S, V) -->
        (   { V == S } -> []
        ;   { get_attr(V, parent, V1-Augment) },
            [Augment],
            augmenting_path(S, V1)
        ).

adjust_alternate_1([A|Arcs]) :-
        put_attr(A, flow, 1),
        adjust_alternate_0(Arcs).

adjust_alternate_0([]).
adjust_alternate_0([A|Arcs]) :-
        put_attr(A, flow, 0),
        adjust_alternate_1(Arcs).

% Instead of applying Berge's property directly, we can translate the
% problem in such a way, that we have to search for the so-called
% strongly connected components of the graph.

g_g0(V) :-
        get_attr(V, edges, Es),
        maplist(g_g0_(V), Es).

g_g0_(V, flow_to(F,To)) :-
        (   get_attr(F, flow, 1) ->
            append_edge(V, g0_edges, flow_to(F,To))
        ;   append_edge(To, g0_edges, flow_to(F,V))
        ).


g0_successors(V, Tos) :-
        (   get_attr(V, g0_edges, Tos0) ->
            maplist(arg(2), Tos0, Tos)
        ;   Tos = []
        ).

put_free(F) :- put_attr(F, free, true).

free_node(F) :- get_attr(F, free, true).

del_vars_attr(Vars, Attr) :- maplist(del_attr_(Attr), Vars).

del_attr_(Attr, Var) :- del_attr(Var, Attr).

with_local_attributes(Vars, Attrs, Goal, Result) :-
        catch((maplist(del_vars_attr(Vars), Attrs),
               Goal,
               maplist(del_attrs, Vars),
               % reset all attributes, only the result matters
               throw(local_attributes(Result,Vars))),
              local_attributes(Result,Vars),
              true).

distinct(Vars) :-
        with_local_attributes(Vars, [edges,parent,g0_edges,index,visited],
              (difference_arcs(Vars, FreeLeft, FreeRight0),
               length(FreeLeft, LFL),
               length(FreeRight0, LFR),
               LFL =< LFR,
               maplist(put_free, FreeRight0),
               maximum_matching(FreeLeft),
               include(free_node, FreeRight0, FreeRight),
               maplist(g_g0, FreeLeft),
               scc(FreeLeft, g0_successors),
               maplist(dfs_used, FreeRight),
               phrase(distinct_goals(FreeLeft), Gs)), Gs),
        disable_queue,
        maplist(call, Gs),
        enable_queue.

distinct_goals([]) --> [].
distinct_goals([V|Vs]) -->
        { get_attr(V, edges, Es) },
        distinct_goals_(Es, V),
        distinct_goals(Vs).

distinct_goals_([], _) --> [].
distinct_goals_([flow_to(F,To)|Es], V) -->
        (   { get_attr(F, flow, 0),
              \+ get_attr(F, used, true),
              get_attr(V, lowlink, L1),
              get_attr(To, lowlink, L2),
              L1 =\= L2 } ->
            { get_attr(To, value, N) },
            [neq_num(V, N)]
        ;   []
        ),
        distinct_goals_(Es, V).

/* - - - - - - - - - - - - - - - - - - - - - - - - - - - - - - - - - - - - -
   Mark used edges.
- - - - - - - - - - - - - - - - - - - - - - - - - - - - - - - - - - - - - */

dfs_used(V) :-
        (   get_attr(V, visited, true) -> true
        ;   put_attr(V, visited, true),
            (   get_attr(V, g0_edges, Es) ->
                dfs_used_edges(Es)
            ;   true
            )
        ).

dfs_used_edges([]).
dfs_used_edges([flow_to(F,To)|Es]) :-
        put_attr(F, used, true),
        dfs_used(To),
        dfs_used_edges(Es).

/* - - - - - - - - - - - - - - - - - - - - - - - - - - - - - - - - - - - - -
   Tarjan's strongly connected components algorithm.

   DCGs are used to implicitly pass around the global index, stack
   and the predicate relating a vertex to its successors.
- - - - - - - - - - - - - - - - - - - - - - - - - - - - - - - - - - - - - */

scc(Vs, Succ) :- phrase(scc(Vs), [s(0,[],Succ)], _).

scc([])     --> [].
scc([V|Vs]) -->
        (   vindex_defined(V) -> scc(Vs)
        ;   scc_(V), scc(Vs)
        ).

vindex_defined(V) --> { get_attr(V, index, _) }.

vindex_is_index(V) -->
        state(s(Index,_,_)),
        { put_attr(V, index, Index) }.

vlowlink_is_index(V) -->
        state(s(Index,_,_)),
        { put_attr(V, lowlink, Index) }.

index_plus_one -->
        state(s(I,Stack,Succ), s(I1,Stack,Succ)),
        { I1 is I+1 }.

s_push(V)  -->
        state(s(I,Stack,Succ), s(I,[V|Stack],Succ)),
        { put_attr(V, in_stack, true) }.

vlowlink_min_lowlink(V, VP) -->
        { get_attr(V, lowlink, VL),
          get_attr(VP, lowlink, VPL),
          VL1 is min(VL, VPL),
          put_attr(V, lowlink, VL1) }.

successors(V, Tos) --> state(s(_,_,Succ)), { call(Succ, V, Tos) }.

scc_(V) -->
        vindex_is_index(V),
        vlowlink_is_index(V),
        index_plus_one,
        s_push(V),
        successors(V, Tos),
        each_edge(Tos, V),
        (   { get_attr(V, index, VI),
              get_attr(V, lowlink, VI) } -> pop_stack_to(V, VI)
        ;   []
        ).

pop_stack_to(V, N) -->
        state(s(I,[First|Stack],Succ), s(I,Stack,Succ)),
        { del_attr(First, in_stack) },
        (   { First == V } -> []
        ;   { put_attr(First, lowlink, N) },
            pop_stack_to(V, N)
        ).

each_edge([], _) --> [].
each_edge([VP|VPs], V) -->
        (   vindex_defined(VP) ->
            (   v_in_stack(VP) ->
                vlowlink_min_lowlink(V, VP)
            ;   []
            )
        ;   scc_(VP),
            vlowlink_min_lowlink(V, VP)
        ),
        each_edge(VPs, V).

state(S), [S] --> [S].

state(S0, S), [S] --> [S0].

v_in_stack(V) --> { get_attr(V, in_stack, true) }.

/* - - - - - - - - - - - - - - - - - - - - - - - - - - - - - - - - - - - - -
   Weak arc consistent constraint of difference, currently only
   available internally. Candidate for all_different/2 option.

   See Neng-Fa Zhou: "Programming Finite-Domain Constraint Propagators
   in Action Rules", Theory and Practice of Logic Programming, Vol.6,
   No.5, pp 483-508, 2006
- - - - - - - - - - - - - - - - - - - - - - - - - - - - - - - - - - - - - */

weak_arc_all_distinct(Ls) :-
        must_be(list, Ls),
        put_attr(O, clpfd_original, weak_arc_all_distinct(Ls)),
        all_distinct(Ls, [], O),
        do_queue.

all_distinct([], _, _).
all_distinct([X|Right], Left, Orig) :-
        %\+ list_contains(Right, X),
        (   var(X) ->
            make_propagator(weak_distinct(Left,Right,X,Orig), Prop),
            init_propagator(X, Prop),
            trigger_prop(Prop)
%             make_propagator(check_distinct(Left,Right,X), Prop2),
%             init_propagator(X, Prop2),
%             trigger_prop(Prop2)
        ;   exclude_fire(Left, Right, X)
        ),
        outof_reducer(Left, Right, X),
        all_distinct(Right, [X|Left], Orig).

exclude_fire(Left, Right, E) :-
        all_neq(Left, E),
        all_neq(Right, E).

list_contains([X|Xs], Y) :-
        (   X == Y -> true
        ;   list_contains(Xs, Y)
        ).

kill_if_isolated(Left, Right, X, MState) :-
        append(Left, Right, Others),
        fd_get(X, XDom, _),
        (   all_empty_intersection(Others, XDom) -> kill(MState)
        ;   true
        ).

all_empty_intersection([], _).
all_empty_intersection([V|Vs], XDom) :-
        (   fd_get(V, VDom, _) ->
            domains_intersection_(VDom, XDom, empty),
            all_empty_intersection(Vs, XDom)
        ;   all_empty_intersection(Vs, XDom)
        ).

outof_reducer(Left, Right, Var) :-
        (   fd_get(Var, Dom, _) ->
            append(Left, Right, Others),
            domain_num_elements(Dom, N),
            num_subsets(Others, Dom, 0, Num, NonSubs),
            (   n(Num) cis_geq N -> false
            ;   n(Num) cis N - n(1) ->
                reduce_from_others(NonSubs, Dom)
            ;   true
            )
        ;   %\+ list_contains(Right, Var),
            %\+ list_contains(Left, Var)
            true
        ).

reduce_from_others([], _).
reduce_from_others([X|Xs], Dom) :-
        (   fd_get(X, XDom, XPs) ->
            domain_subtract(XDom, Dom, NXDom),
            fd_put(X, NXDom, XPs)
        ;   true
        ),
        reduce_from_others(Xs, Dom).

num_subsets([], _Dom, Num, Num, []).
num_subsets([S|Ss], Dom, Num0, Num, NonSubs) :-
        (   fd_get(S, SDom, _) ->
            (   domain_subdomain(Dom, SDom) ->
                Num1 is Num0 + 1,
                num_subsets(Ss, Dom, Num1, Num, NonSubs)
            ;   NonSubs = [S|Rest],
                num_subsets(Ss, Dom, Num0, Num, Rest)
            )
        ;   num_subsets(Ss, Dom, Num0, Num, NonSubs)
        ).

%%%%%%%%%%%%%%%%%%%%%%%%%%%%%%%%%%%%%%%%%%%%%%%%%%%%%%%%%%%%%%%%%%%%%%%%%%%%%%%

%%  serialized(+Starts, +Durations)
%
%   Describes a set of non-overlapping tasks.
%   Starts = [S_1,...,S_n], is a list of variables or integers,
%   Durations = [D_1,...,D_n] is a list of non-negative integers.
%   Constrains Starts and Durations to denote a set of
%   non-overlapping tasks, i.e.: S_i + D_i =< S_j or S_j + D_j =<
%   S_i for all 1 =< i < j =< n. Example:
%
%   ==
%   ?- length(Vs, 3),
%      Vs ins 0..3,
%      serialized(Vs, [1,2,3]),
%      label(Vs).
%   Vs = [0, 1, 3] ;
%   Vs = [2, 0, 3] ;
%   false.
%   ==
%
%  @see Dorndorf et al. 2000, "Constraint Propagation Techniques for the
%       Disjunctive Scheduling Problem"

serialized(Starts, Durations) :-
        must_be(list(integer), Durations),
        pairs_keys_values(SDs, Starts, Durations),
        put_attr(Orig, clpfd_original, serialized(Starts, Durations)),
        serialize(SDs, Orig).

serialize([], _).
serialize([S-D|SDs], Orig) :-
        D >= 0,
        serialize(SDs, S, D, Orig),
        serialize(SDs, Orig).

serialize([], _, _, _).
serialize([S-D|Rest], S0, D0, Orig) :-
        D >= 0,
        propagator_init_trigger([S0,S], pserialized(S,D,S0,D0,Orig)),
        serialize(Rest, S0, D0, Orig).

% consistency check / propagation
% Currently implements 2-b-consistency

earliest_start_time(Start, EST) :-
        (   fd_get(Start, D, _) ->
            domain_infimum(D, EST)
        ;   EST = n(Start)
        ).

latest_start_time(Start, LST) :-
        (   fd_get(Start, D, _) ->
            domain_supremum(D, LST)
        ;   LST = n(Start)
        ).

serialize_lower_upper(S_I, D_I, S_J, D_J, MState) :-
        (   var(S_I) ->
            serialize_lower_bound(S_I, D_I, S_J, D_J, MState),
            (   var(S_I) -> serialize_upper_bound(S_I, D_I, S_J, D_J, MState)
            ;   true
            )
        ;   true
        ).

serialize_lower_bound(I, D_I, J, D_J, MState) :-
        fd_get(I, DomI, Ps),
        (   domain_infimum(DomI, n(EST_I)),
            latest_start_time(J, n(LST_J)),
            EST_I + D_I > LST_J,
            earliest_start_time(J, n(EST_J)) ->
            (   nonvar(J) -> kill(MState)
            ;   true
            ),
            EST is EST_J+D_J,
            domain_remove_smaller_than(DomI, EST, DomI1),
            fd_put(I, DomI1, Ps)
        ;   true
        ).

serialize_upper_bound(I, D_I, J, D_J, MState) :-
        fd_get(I, DomI, Ps),
        (   domain_supremum(DomI, n(LST_I)),
            earliest_start_time(J, n(EST_J)),
            EST_J + D_J > LST_I,
            latest_start_time(J, n(LST_J)) ->
            (   nonvar(J) -> kill(MState)
            ;   true
            ),
            LST is LST_J-D_I,
            domain_remove_greater_than(DomI, LST, DomI1),
            fd_put(I, DomI1, Ps)
        ;   true
        ).

%%%%%%%%%%%%%%%%%%%%%%%%%%%%%%%%%%%%%%%%%%%%%%%%%%%%%%%%%%%%%%%%%%%%%%%%%%%%%%%

%%    element(?N, +Vs, ?V)
%
%     The N-th element of the list of finite domain variables Vs is V.
%     Analogous to nth1/3.

element(N, Is, V) :-
        must_be(list, Is),
        length(Is, L),
        N in 1..L,
        element_(Is, 1, N, V),
        propagator_init_trigger([N|Is], pelement(N,Is,V)).

element_domain(V, VD) :-
        (   fd_get(V, VD, _) -> true
        ;   VD = from_to(n(V), n(V))
        ).

element_([], _, _, _).
element_([I|Is], N0, N, V) :-
        ?(I) #\= ?(V) #==> ?(N) #\= N0,
        N1 is N0 + 1,
        element_(Is, N1, N, V).

integers_remaining([], _, _, D, D).
integers_remaining([V|Vs], N0, Dom, D0, D) :-
        (   domain_contains(Dom, N0) ->
            element_domain(V, VD),
            domains_union(D0, VD, D1)
        ;   D1 = D0
        ),
        N1 is N0 + 1,
        integers_remaining(Vs, N1, Dom, D1, D).

%%%%%%%%%%%%%%%%%%%%%%%%%%%%%%%%%%%%%%%%%%%%%%%%%%%%%%%%%%%%%%%%%%%%%%%%%%%%%%%

%%    global_cardinality(+Vs, +Pairs)
%
%     Global      Cardinality      constraint.        Equivalent      to
%     global_cardinality(Vs, Pairs, []). Example:
%
%     ==
%     ?- Vs = [_,_,_], global_cardinality(Vs, [1-2,3-_]), label(Vs).
%     Vs = [1, 1, 3] ;
%     Vs = [1, 3, 1] ;
%     Vs = [3, 1, 1].
%     ==

global_cardinality(Xs, Pairs) :- global_cardinality(Xs, Pairs, []).

%%    global_cardinality(+Vs, +Pairs, +Options)
%
%     Global Cardinality constraint. Vs  is  a   list  of  finite domain
%     variables, Pairs is a list  of  Key-Num   pairs,  where  Key is an
%     integer and Num is a finite  domain variable. The constraint holds
%     iff each V in Vs is equal to   some key, and for each Key-Num pair
%     in Pairs, the number of occurrences of   Key in Vs is Num. Options
%     is a list of options. Supported options are:
%
%     * consistency(value)
%     A weaker form of consistency is used.
%
%     * cost(Cost, Matrix)
%     Matrix is a list of rows, one for each variable, in the order
%     they occur in Vs. Each of these rows is a list of integers, one
%     for each key, in the order these keys occur in Pairs. When
%     variable v_i is assigned the value of key k_j, then the
%     associated cost is Matrix_{ij}. Cost is the sum of all costs.

global_cardinality(Xs, Pairs, Options) :-
        must_be(list(list), [Xs,Pairs,Options]),
        maplist(fd_variable, Xs),
        maplist(gcc_pair, Pairs),
        pairs_keys_values(Pairs, Keys, Nums),
        (   sort(Keys, Keys1), same_length(Keys, Keys1) -> true
        ;   domain_error(gcc_unique_key_pairs, Pairs)
        ),
        length(Xs, L),
        Nums ins 0..L,
        list_to_drep(Keys, Drep),
        Xs ins Drep,
        gcc_pairs(Pairs, Xs, Pairs1),
        % pgcc_check must be installed before triggering other
        % propagators
        propagator_init_trigger(Xs, pgcc_check(Pairs1)),
        propagator_init_trigger(Nums, pgcc_check_single(Pairs1)),
        (   member(OD, Options), OD == consistency(value) -> true
        ;   propagator_init_trigger(Nums, pgcc_single(Xs, Pairs1)),
            propagator_init_trigger(Xs, pgcc(Xs, Pairs, Pairs1))
        ),
        (   member(OC, Options), functor(OC, cost, 2) ->
            OC = cost(Cost, Matrix),
            must_be(list(list(integer)), Matrix),
            maplist(keys_costs(Keys), Xs, Matrix, Costs),
            sum(Costs, #=, Cost)
        ;   true
        ).

keys_costs(Keys, X, Row, C) :-
        element(N, Keys, X),
        element(N, Row, C).

gcc_pair(Pair) :-
        (   Pair = Key-Val ->
            must_be(integer, Key),
            fd_variable(Val)
        ;   domain_error(gcc_pair, Pair)
        ).

/* - - - - - - - - - - - - - - - - - - - - - - - - - - - - - - - - - - - - -
   For each Key-Num0 pair, we introduce an auxiliary variable Num and
   attach the following attributes to it:

   clpfd_gcc_num: equal Num0, the user-visible counter variable
   clpfd_gcc_vs: the remaining variables in the constraint that can be
   equal Key.
   clpfd_gcc_occurred: stores how often Key already occurred in vs.
- - - - - - - - - - - - - - - - - - - - - - - - - - - - - - - - - - - - - */

gcc_pairs([], _, []).
gcc_pairs([Key-Num0|KNs], Vs, [Key-Num|Rest]) :-
        put_attr(Num, clpfd_gcc_num, Num0),
        put_attr(Num, clpfd_gcc_vs, Vs),
        put_attr(Num, clpfd_gcc_occurred, 0),
        gcc_pairs(KNs, Vs, Rest).

/* - - - - - - - - - - - - - - - - - - - - - - - - - - - - - - - - - - - - -
    J.-C. Régin: "Generalized Arc Consistency for Global Cardinality
    Constraint", AAAI-96 Portland, OR, USA, pp 209--215, 1996
- - - - - - - - - - - - - - - - - - - - - - - - - - - - - - - - - - - - - */

gcc_global(Vs, KNs) :-
        gcc_check(KNs),
        % reach fix-point: all elements of clpfd_gcc_vs must be variables
        do_queue,
        with_local_attributes(Vs, [edges,parent,index],
              (gcc_arcs(KNs, S, Vals),
               variables_with_num_occurrences(Vs, VNs),
               maplist(target_to_v(T), VNs),
               (   get_attr(S, edges, Es) ->
                   put_attr(S, parent, none), % Mark S as seen to avoid going back to S.
                   feasible_flow(Es, S, T), % First construct a feasible flow (if any)
                   maximum_flow(S, T),      % only then, maximize it.
                   gcc_consistent(T),
                   scc(Vals, gcc_successors),
                   phrase(gcc_goals(Vals), Gs)
               ;   Gs = [] )), Gs),
        disable_queue,
        maplist(call, Gs),
        enable_queue.

gcc_consistent(T) :-
        get_attr(T, edges, Es),
        maplist(saturated_arc, Es).

saturated_arc(arc_from(_,U,_,Flow)) :- get_attr(Flow, flow, U).

gcc_goals([]) --> [].
gcc_goals([Val|Vals]) -->
        { get_attr(Val, edges, Es) },
        gcc_edges_goals(Es, Val),
        gcc_goals(Vals).

gcc_edges_goals([], _) --> [].
gcc_edges_goals([E|Es], Val) -->
        gcc_edge_goal(E, Val),
        gcc_edges_goals(Es, Val).

gcc_edge_goal(arc_from(_,_,_,_), _) --> [].
gcc_edge_goal(arc_to(_,_,V,F), Val) -->
        (   { get_attr(F, flow, 0),
              get_attr(V, lowlink, L1),
              get_attr(Val, lowlink, L2),
              L1 =\= L2,
              get_attr(Val, value, Value) } ->
            [neq_num(V, Value)]
        ;   []
        ).

/* - - - - - - - - - - - - - - - - - - - - - - - - - - - - - - - - - - - - -
   Like in all_distinct/1, first use breadth-first search, then
   construct an augmenting path in reverse.
- - - - - - - - - - - - - - - - - - - - - - - - - - - - - - - - - - - - - */

maximum_flow(S, T) :-
        (   gcc_augmenting_path([[S]], Levels, T) ->
            phrase(augmenting_path(S, T), Path),
            Path = [augment(_,First,_)|Rest],
            path_minimum(Rest, First, Min),
            maplist(gcc_augment(Min), Path),
            maplist(maplist(clear_parent), Levels),
            maximum_flow(S, T)
        ;   true
        ).

feasible_flow([], _, _).
feasible_flow([A|As], S, T) :-
        make_arc_feasible(A, S, T),
        feasible_flow(As, S, T).

make_arc_feasible(A, S, T) :-
        A = arc_to(L,_,V,F),
        get_attr(F, flow, Flow),
        (   Flow >= L -> true
        ;   Diff is L - Flow,
            put_attr(V, parent, S-augment(F,Diff,+)),
            gcc_augmenting_path([[V]], Levels, T),
            phrase(augmenting_path(S, T), Path),
            path_minimum(Path, Diff, Min),
            maplist(gcc_augment(Min), Path),
            maplist(maplist(clear_parent), Levels),
            make_arc_feasible(A, S, T)
        ).

gcc_augmenting_path(Levels0, Levels, T) :-
        Levels0 = [Vs|_],
        Levels1 = [Tos|Levels0],
        phrase(gcc_reachables(Vs), Tos),
        Tos = [_|_],
        (   member(To, Tos), To == T -> Levels = Levels1
        ;   gcc_augmenting_path(Levels1, Levels, T)
        ).

gcc_reachables([])     --> [].
gcc_reachables([V|Vs]) -->
        { get_attr(V, edges, Es) },
        gcc_reachables_(Es, V),
        gcc_reachables(Vs).

gcc_reachables_([], _)     --> [].
gcc_reachables_([E|Es], V) -->
        gcc_reachable(E, V),
        gcc_reachables_(Es, V).

gcc_reachable(arc_from(_,_,V,F), P) -->
        (   { \+ get_attr(V, parent, _),
              get_attr(F, flow, Flow),
              Flow > 0 } ->
            { put_attr(V, parent, P-augment(F,Flow,-)) },
            [V]
        ;   []
        ).
gcc_reachable(arc_to(_L,U,V,F), P) -->
        (   { \+ get_attr(V, parent, _),
              get_attr(F, flow, Flow),
              Flow < U } ->
            { Diff is U - Flow,
              put_attr(V, parent, P-augment(F,Diff,+)) },
            [V]
        ;   []
        ).


path_minimum([], Min, Min).
path_minimum([augment(_,A,_)|As], Min0, Min) :-
        Min1 is min(Min0,A),
        path_minimum(As, Min1, Min).

gcc_augment(Min, augment(F,_,Sign)) :-
        get_attr(F, flow, Flow0),
        gcc_flow_(Sign, Flow0, Min, Flow),
        put_attr(F, flow, Flow).

gcc_flow_(+, F0, A, F) :- F is F0 + A.
gcc_flow_(-, F0, A, F) :- F is F0 - A.

/* - - - - - - - - - - - - - - - - - - - - - - - - - - - - - - - - - - - - -
   Build value network for global cardinality constraint.
- - - - - - - - - - - - - - - - - - - - - - - - - - - - - - - - - - - - - */

gcc_arcs([], _, []).
gcc_arcs([Key-Num0|KNs], S, Vals) :-
        (   get_attr(Num0, clpfd_gcc_vs, Vs) ->
            get_attr(Num0, clpfd_gcc_num, Num),
            get_attr(Num0, clpfd_gcc_occurred, Occ),
            (   nonvar(Num) -> U is Num - Occ, U = L
            ;   fd_get(Num, _, n(L0), n(U0), _),
                L is L0 - Occ, U is U0 - Occ
            ),
            put_attr(Val, value, Key),
            Vals = [Val|Rest],
            put_attr(F, flow, 0),
            append_edge(S, edges, arc_to(L, U, Val, F)),
            put_attr(Val, edges, [arc_from(L, U, S, F)]),
            variables_with_num_occurrences(Vs, VNs),
            maplist(val_to_v(Val), VNs)
        ;   Vals = Rest
        ),
        gcc_arcs(KNs, S, Rest).

variables_with_num_occurrences(Vs0, VNs) :-
        include(var, Vs0, Vs1),
        msort(Vs1, Vs),
        (   Vs == [] -> VNs = []
        ;   Vs = [V|Rest],
            variables_with_num_occurrences(Rest, V, 1, VNs)
        ).

variables_with_num_occurrences([], Prev, Count, [Prev-Count]).
variables_with_num_occurrences([V|Vs], Prev, Count0, VNs) :-
        (   V == Prev ->
            Count1 is Count0 + 1,
            variables_with_num_occurrences(Vs, Prev, Count1, VNs)
        ;   VNs = [Prev-Count0|Rest],
            variables_with_num_occurrences(Vs, V, 1, Rest)
        ).


target_to_v(T, V-Count) :-
        put_attr(F, flow, 0),
        append_edge(V, edges, arc_to(0, Count, T, F)),
        append_edge(T, edges, arc_from(0, Count, V, F)).

val_to_v(Val, V-Count) :-
        put_attr(F, flow, 0),
        append_edge(V, edges, arc_from(0, Count, Val, F)),
        append_edge(Val, edges, arc_to(0, Count, V, F)).


gcc_successors(V, Tos) :-
        get_attr(V, edges, Tos0),
        phrase(gcc_successors_(Tos0), Tos).

gcc_successors_([])     --> [].
gcc_successors_([E|Es]) --> gcc_succ_edge(E), gcc_successors_(Es).

gcc_succ_edge(arc_to(_,U,V,F)) -->
        (   { get_attr(F, flow, Flow),
              Flow < U } -> [V]
        ;   []
        ).
gcc_succ_edge(arc_from(_,_,V,F)) -->
        (   { get_attr(F, flow, Flow),
              Flow > 0 } -> [V]
        ;   []
        ).

/* - - - - - - - - - - - - - - - - - - - - - - - - - - - - - - - - - - - - -
   Simple consistency check, run before global propagation.
   Importantly, it removes all ground values from clpfd_gcc_vs.

   The pgcc_check/1 propagator in itself suffices to ensure
   consistency.
- - - - - - - - - - - - - - - - - - - - - - - - - - - - - - - - - - - - - */

gcc_check(Pairs) :-
        disable_queue,
        gcc_check_(Pairs),
        enable_queue.

gcc_done(Num) :-
        del_attr(Num, clpfd_gcc_vs),
        del_attr(Num, clpfd_gcc_num),
        del_attr(Num, clpfd_gcc_occurred).

gcc_check_([]).
gcc_check_([Key-Num0|KNs]) :-
        (   get_attr(Num0, clpfd_gcc_vs, Vs) ->
            get_attr(Num0, clpfd_gcc_num, Num),
            get_attr(Num0, clpfd_gcc_occurred, Occ0),
            vs_key_min_others(Vs, Key, 0, Min, Os),
            put_attr(Num0, clpfd_gcc_vs, Os),
            put_attr(Num0, clpfd_gcc_occurred, Occ1),
            Occ1 is Occ0 + Min,
            geq(Num, Occ1),
            % The queue is disabled for efficiency here in any case.
            % If it were enabled, make sure to retain the invariant
            % that gcc_global is never triggered during an
            % inconsistent state (after gcc_done/1 but before all
            % relevant constraints are posted).
            (   Occ1 == Num -> all_neq(Os, Key), gcc_done(Num0)
            ;   Os == [] -> gcc_done(Num0), Num = Occ1
            ;   length(Os, L),
                Max is Occ1 + L,
                geq(Max, Num),
                (   nonvar(Num) -> Diff is Num - Occ1
                ;   fd_get(Num, ND, _),
                    domain_infimum(ND, n(NInf)),
                    Diff is NInf - Occ1
                ),
                L >= Diff,
                (   L =:= Diff ->
                    Num is Occ1 + Diff,
                    maplist(=(Key), Os),
                    gcc_done(Num0)
                ;   true
                )
            )
        ;   true
        ),
        gcc_check_(KNs).

vs_key_min_others([], _, Min, Min, []).
vs_key_min_others([V|Vs], Key, Min0, Min, Others) :-
        (   fd_get(V, VD, _) ->
            (   domain_contains(VD, Key) ->
                Others = [V|Rest],
                vs_key_min_others(Vs, Key, Min0, Min, Rest)
            ;   vs_key_min_others(Vs, Key, Min0, Min, Others)
            )
        ;   (   V =:= Key ->
                Min1 is Min0 + 1,
                vs_key_min_others(Vs, Key, Min1, Min, Others)
            ;   vs_key_min_others(Vs, Key, Min0, Min, Others)
            )
        ).

all_neq([], _).
all_neq([X|Xs], C) :-
        neq_num(X, C),
        all_neq(Xs, C).

%%%%%%%%%%%%%%%%%%%%%%%%%%%%%%%%%%%%%%%%%%%%%%%%%%%%%%%%%%%%%%%%%%%%%%%%%%%%%%%

%%    circuit(+Vs)
%
%     True  if  the  list  Vs  of  finite  domain  variables  induces  a
%     Hamiltonian circuit. The k-th element of  Vs denotes the successor
%     of node k. Node indexing starts with 1. Examples:
%
%     ==
%     ?- length(Vs, _), circuit(Vs), label(Vs).
%     Vs = [] ;
%     Vs = [1] ;
%     Vs = [2, 1] ;
%     Vs = [2, 3, 1] ;
%     Vs = [3, 1, 2] ;
%     Vs = [2, 3, 4, 1] .
%     ==

circuit(Vs) :-
        must_be(list, Vs),
        maplist(fd_variable, Vs),
        length(Vs, L),
        Vs ins 1..L,
        (   L =:= 1 -> true
        ;   neq_index(Vs, 1),
            make_propagator(pcircuit(Vs), Prop),
            distinct_attach(Vs, Prop, []),
            trigger_once(Prop)
        ).

neq_index([], _).
neq_index([X|Xs], N) :-
        neq_num(X, N),
        N1 is N + 1,
        neq_index(Xs, N1).

/* - - - - - - - - - - - - - - - - - - - - - - - - - - - - - - - - - - - - -
   Necessary condition for existence of a Hamiltonian circuit: The
   graph has a single strongly connected component. If the list is
   ground, the condition is also sufficient.

   Ts are used as temporary variables to attach attributes:

   lowlink, index: used for SCC
   [arc_to(V)]: possible successors
- - - - - - - - - - - - - - - - - - - - - - - - - - - - - - - - - - - - - */

propagate_circuit(Vs) :-
        with_local_attributes([], [],
            (same_length(Vs, Ts),
             circuit_graph(Vs, Ts, Ts),
             scc(Ts, circuit_successors),
             maplist(single_component, Ts)), _).

single_component(V) :- get_attr(V, lowlink, 0).

circuit_graph([], _, _).
circuit_graph([V|Vs], Ts0, [T|Ts]) :-
        (   nonvar(V) -> Ns = [V]
        ;   fd_get(V, Dom, _),
            domain_to_list(Dom, Ns)
        ),
        phrase(circuit_edges(Ns, Ts0), Es),
        put_attr(T, edges, Es),
        circuit_graph(Vs, Ts0, Ts).

circuit_edges([], _) --> [].
circuit_edges([N|Ns], Ts) -->
        { nth1(N, Ts, T) },
        [arc_to(T)],
        circuit_edges(Ns, Ts).

circuit_successors(V, Tos) :-
        get_attr(V, edges, Tos0),
        maplist(arg(1), Tos0, Tos).

%%%%%%%%%%%%%%%%%%%%%%%%%%%%%%%%%%%%%%%%%%%%%%%%%%%%%%%%%%%%%%%%%%%%%%%%%%%%%%%

%% cumulative(+Tasks)
%
%  Equivalent to cumulative(Tasks, [limit(1)]).

cumulative(Tasks) :- cumulative(Tasks, [limit(1)]).

%% cumulative(+Tasks, +Options)
%
%  Tasks is a list of tasks, each of the form task(S_i, D_i, E_i, C_i,
%  T_i). S_i denotes the start time, D_i the positive duration, E_i
%  the end time, C_i the non-negative resource consumption, and T_i
%  the task identifier. Each of these arguments must be a finite
%  domain variable with bounded domain, or an integer. The constraint
%  holds if at any time during the start and end of each task, the
%  total resource consumption of all tasks running at that time does
%  not exceed the global resource limit (which is 1 by default).
%  Options is a list of options. Currently, the only supported option
%  is:
%
%    * limit(L)
%      The integer L is the global resource limit.
%
%  For example, given the following predicate that relates three tasks
%  of durations 2 and 3 to a list containing their starting times:
%
%  ==
%  tasks_starts(Tasks, [S1,S2,S3]) :-
%          Tasks = [task(S1,3,_,1,_),
%                   task(S2,2,_,1,_),
%                   task(S3,2,_,1,_)].
%  ==
%
%  We can use cumulative/2 as follows, and obtain a schedule:
%
%  ==
%  ?- tasks_starts(Tasks, Starts), Starts ins 0..10,
%     cumulative(Tasks, [limit(2)]), label(Starts).
%  Tasks = [task(0, 3, 3, 1, _G36), task(0, 2, 2, 1, _G45), ...],
%  Starts = [0, 0, 2] .
%  ==

cumulative(Tasks, Options) :-
        must_be(list(list), [Tasks,Options]),
        (   memberchk(limit(L), Options) -> must_be(integer, L)
        ;   L = 1
        ),
        (   Tasks = [] -> true
        ;   maplist(task_bs, Tasks, Bss),
            maplist(arg(1), Tasks, Starts),
            maplist(fd_inf, Starts, MinStarts),
            maplist(arg(3), Tasks, Ends),
            maplist(fd_sup, Ends, MaxEnds),
            min_list(MinStarts, Start),
            max_list(MaxEnds, End),
            resource_limit(Start, End, Tasks, Bss, L)
        ).

resource_limit(T, T, _, _, _) :- !.
resource_limit(T0, T, Tasks, Bss, L) :-
        maplist(contribution_at(T0), Tasks, Bss, Cs),
        sum(Cs, #=<, L),
        T1 is T0 + 1,
        resource_limit(T1, T, Tasks, Bss, L).

task_bs(Task, InfStart-Bs) :-
        Task = task(Start,D,End,_,_Id),
        ?(D) #> 0,
        ?(End) #= ?(Start) + ?(D),
        maplist(finite_domain, [End,Start,D]),
        fd_inf(Start, InfStart),
        fd_sup(End, SupEnd),
        L is SupEnd - InfStart,
        length(Bs, L),
        task_running(Bs, Start, End, InfStart).

task_running([], _, _, _).
task_running([B|Bs], Start, End, T) :-
        ((T #>= Start) #/\ (T #< End)) #<==> ?(B),
        T1 is T + 1,
        task_running(Bs, Start, End, T1).

contribution_at(T, Task, Offset-Bs, Contribution) :-
        Task = task(Start,_,End,C,_),
        ?(C) #>= 0,
        fd_inf(Start, InfStart),
        fd_sup(End, SupEnd),
        (   T < InfStart -> Contribution = 0
        ;   T >= SupEnd -> Contribution = 0
        ;   Index is T - Offset,
            nth0(Index, Bs, B),
            ?(Contribution) #= B*C
        ).

%%%%%%%%%%%%%%%%%%%%%%%%%%%%%%%%%%%%%%%%%%%%%%%%%%%%%%%%%%%%%%%%%%%%%%%%%%%%%%%

%% automaton(+Signature, +Nodes, +Arcs)
%
%  Describes a list of finite domain variables with a finite
%  automaton. Equivalent to automaton(_, _, Signature, Nodes, Arcs,
%  [], [], _), a common use case of automaton/8. In the following
%  example, a list of binary finite domain variables is constrained to
%  contain at least two consecutive ones:
%
%  ==
%  :- use_module(library(clpfd)).
%
%  two_consecutive_ones(Vs) :-
%          automaton(Vs, [source(a),sink(c)],
%                    [arc(a,0,a), arc(a,1,b),
%                     arc(b,0,a), arc(b,1,c),
%                     arc(c,0,c), arc(c,1,c)]).
%  ==
%
%  Example query:
%
%  ==
%  ?- length(Vs, 3), two_consecutive_ones(Vs), label(Vs).
%  Vs = [0, 1, 1] ;
%  Vs = [1, 1, 0] ;
%  Vs = [1, 1, 1].
%  ==

automaton(Sigs, Ns, As) :- automaton(_, _, Sigs, Ns, As, [], [], _).


%% automaton(?Sequence, ?Template, +Signature, +Nodes, +Arcs, +Counters, +Initials, ?Finals)
%
%  Describes a list of finite domain variables with a finite
%  automaton. True if the finite automaton induced by Nodes and Arcs
%  (extended with Counters) accepts Signature. Sequence is a list of
%  terms, all of the same shape. Additional constraints must link
%  Sequence to Signature, if necessary. Nodes is a list of
%  source(Node) and sink(Node) terms. Arcs is a list of
%  arc(Node,Integer,Node) and arc(Node,Integer,Node,Exprs) terms that
%  denote the automaton's transitions. Each node is represented by an
%  arbitrary term. Transitions that are not mentioned go to an
%  implicit failure node. Exprs is a list of arithmetic expressions,
%  of the same length as Counters. In each expression, variables
%  occurring in Counters correspond to old counter values, and
%  variables occurring in Template correspond to the current element
%  of Sequence. When a transition containing expressions is taken,
%  counters are updated as stated. By default, counters remain
%  unchanged. Counters is a list of variables that must not occur
%  anywhere outside of the constraint goal. Initials is a list of the
%  same length as Counters. Counter arithmetic on the transitions
%  relates the counter values in Initials to Finals.
%
%  The following example is taken from Beldiceanu, Carlsson, Debruyne
%  and Petit: "Reformulation of Global Constraints Based on
%  Constraints Checkers", Constraints 10(4), pp 339-362 (2005). It
%  relates a sequence of integers and finite domain variables to its
%  number of inflexions, which are switches between strictly ascending
%  and strictly descending subsequences:
%
%  ==
%  :- use_module(library(clpfd)).
%
%  sequence_inflexions(Vs, N) :-
%          variables_signature(Vs, Sigs),
%          automaton(_, _, Sigs,
%                    [source(s),sink(i),sink(j),sink(s)],
%                    [arc(s,0,s), arc(s,1,j), arc(s,2,i),
%                     arc(i,0,i), arc(i,1,j,[C+1]), arc(i,2,i),
%                     arc(j,0,j), arc(j,1,j),
%                     arc(j,2,i,[C+1])],
%                    [C], [0], [N]).
%
%  variables_signature([], []).
%  variables_signature([V|Vs], Sigs) :-
%          variables_signature_(Vs, V, Sigs).
%
%  variables_signature_([], _, []).
%  variables_signature_([V|Vs], Prev, [S|Sigs]) :-
%          V #= Prev #<==> S #= 0,
%          Prev #< V #<==> S #= 1,
%          Prev #> V #<==> S #= 2,
%          variables_signature_(Vs, V, Sigs).
%  ==
%
%  Example queries:
%
%  ==
%  ?- sequence_inflexions([1,2,3,3,2,1,3,0], N).
%  N = 3.
%
%  ?- length(Ls, 5), Ls ins 0..1,
%     sequence_inflexions(Ls, 3), label(Ls).
%  Ls = [0, 1, 0, 1, 0] ;
%  Ls = [1, 0, 1, 0, 1].
%  ==

template_var_path(V, Var, []) :- var(V), !, V == Var.
template_var_path(T, Var, [N|Ns]) :-
        arg(N, T, Arg),
        template_var_path(Arg, Var, Ns).

path_term_variable([], V, V).
path_term_variable([P|Ps], T, V) :-
        arg(P, T, Arg),
        path_term_variable(Ps, Arg, V).

initial_expr(_, []-1).

automaton(Seqs, Template, Sigs, Ns, As0, Cs, Is, Fs) :-
        must_be(list(list), [Sigs,Ns,As0,Cs,Is]),
        (   var(Seqs) ->
            (   current_prolog_flag(clpfd_monotonic, true) ->
                instantiation_error(Seqs)
            ;   Seqs = Sigs
            )
        ;   must_be(list, Seqs)
        ),
        maplist(monotonic, Cs, CsM),
        maplist(arc_normalized(CsM), As0, As),
        include_args1(sink, Ns, Sinks),
        include_args1(source, Ns, Sources),
        maplist(initial_expr, Cs, Exprs0),
        phrase((arcs_relation(As, Relation),
                nodes_nums(Sinks, SinkNums0),
                nodes_nums(Sources, SourceNums0)),
               [s([]-0, Exprs0)], [s(_,Exprs1)]),
        maplist(expr0_expr, Exprs1, Exprs),
        phrase(transitions(Seqs, Template, Sigs, Start, End, Exprs, Cs, Is, Fs), Tuples),
        list_to_drep(SourceNums0, SourceDrep),
        Start in SourceDrep,
        list_to_drep(SinkNums0, SinkDrep),
        End in SinkDrep,
        tuples_in(Tuples, Relation).

expr0_expr(Es0-_, Es) :-
        pairs_keys(Es0, Es1),
        reverse(Es1, Es).

transitions([], _, [], S, S, _, _, Cs, Cs) --> [].
transitions([Seq|Seqs], Template, [Sig|Sigs], S0, S, Exprs, Counters, Cs0, Cs) -->
        [[S0,Sig,S1|Is]],
        { phrase(exprs_next(Exprs, Is, Cs1), [s(Seq,Template,Counters,Cs0)], _) },
        transitions(Seqs, Template, Sigs, S1, S, Exprs, Counters, Cs1, Cs).

exprs_next([], [], []) --> [].
exprs_next([Es|Ess], [I|Is], [C|Cs]) -->
        exprs_values(Es, Vs),
        { element(I, Vs, C) },
        exprs_next(Ess, Is, Cs).

exprs_values([], []) --> [].
exprs_values([E0|Es], [V|Vs]) -->
        { term_variables(E0, EVs0),
          copy_term(E0, E),
          term_variables(E, EVs),
          ?(V) #= E },
        match_variables(EVs0, EVs),
        exprs_values(Es, Vs).

match_variables([], _) --> [].
match_variables([V0|Vs0], [V|Vs]) -->
        state(s(Seq,Template,Counters,Cs0)),
        { (   template_var_path(Template, V0, Ps) ->
              path_term_variable(Ps, Seq, V)
          ;   template_var_path(Counters, V0, Ps) ->
              path_term_variable(Ps, Cs0, V)
          ;   domain_error(variable_from_template_or_counters, V0)
          ) },
        match_variables(Vs0, Vs).

nodes_nums([], []) --> [].
nodes_nums([Node|Nodes], [Num|Nums]) -->
        node_num(Node, Num),
        nodes_nums(Nodes, Nums).

arcs_relation([], []) --> [].
arcs_relation([arc(S0,L,S1,Es)|As], [[From,L,To|Ns]|Rs]) -->
        node_num(S0, From),
        node_num(S1, To),
        state(s(Nodes, Exprs0), s(Nodes, Exprs)),
        { exprs_nums(Es, Ns, Exprs0, Exprs) },
        arcs_relation(As, Rs).

exprs_nums([], [], [], []).
exprs_nums([E|Es], [N|Ns], [Ex0-C0|Exs0], [Ex-C|Exs]) :-
        (   member(Exp-N, Ex0), Exp == E -> C = C0, Ex = Ex0
        ;   N = C0, C is C0 + 1, Ex = [E-C0|Ex0]
        ),
        exprs_nums(Es, Ns, Exs0, Exs).

node_num(Node, Num) -->
        state(s(Nodes0-C0, Exprs), s(Nodes-C, Exprs)),
        { (   member(N-Num, Nodes0), N == Node -> C = C0, Nodes = Nodes0
          ;   Num = C0, C is C0 + 1, Nodes = [Node-C0|Nodes0]
          )
        }.

include_args1(Goal, Ls0, As) :-
        include(Goal, Ls0, Ls),
        maplist(arg(1), Ls, As).

source(source(_)).

sink(sink(_)).

monotonic(Var, ?(Var)).

arc_normalized(Cs, Arc0, Arc) :- arc_normalized_(Arc0, Cs, Arc).

arc_normalized_(arc(S0,L,S,Cs), _, arc(S0,L,S,Cs)).
arc_normalized_(arc(S0,L,S), Cs, arc(S0,L,S,Cs)).

%%%%%%%%%%%%%%%%%%%%%%%%%%%%%%%%%%%%%%%%%%%%%%%%%%%%%%%%%%%%%%%%%%%%%%%%%%%%%%%

%% transpose(+Matrix, ?Transpose)
%
%  Transpose a list of lists of the same length. Example:
%
%  ==
%  ?- transpose([[1,2,3],[4,5,6],[7,8,9]], Ts).
%  Ts = [[1, 4, 7], [2, 5, 8], [3, 6, 9]].
%  ==
%
%  This predicate is useful in many constraint programs. Consider for
%  instance Sudoku:
%
%  ==
%  :- use_module(library(clpfd)).
%
%  sudoku(Rows) :-
%          length(Rows, 9), maplist(length_list(9), Rows),
%          append(Rows, Vs), Vs ins 1..9,
%          maplist(all_distinct, Rows),
%          transpose(Rows, Columns),
%          maplist(all_distinct, Columns),
%          Rows = [A,B,C,D,E,F,G,H,I],
%          blocks(A, B, C), blocks(D, E, F), blocks(G, H, I).
%
%  length_list(L, Ls) :- length(Ls, L).
%
%  blocks([], [], []).
%  blocks([A,B,C|Bs1], [D,E,F|Bs2], [G,H,I|Bs3]) :-
%          all_distinct([A,B,C,D,E,F,G,H,I]),
%          blocks(Bs1, Bs2, Bs3).
%
%  problem(1, [[_,_,_,_,_,_,_,_,_],
%              [_,_,_,_,_,3,_,8,5],
%              [_,_,1,_,2,_,_,_,_],
%              [_,_,_,5,_,7,_,_,_],
%              [_,_,4,_,_,_,1,_,_],
%              [_,9,_,_,_,_,_,_,_],
%              [5,_,_,_,_,_,_,7,3],
%              [_,_,2,_,1,_,_,_,_],
%              [_,_,_,_,4,_,_,_,9]]).
%  ==
%
%  Sample query:
%
%  ==
%  ?- problem(1, Rows), sudoku(Rows), maplist(writeln, Rows).
%  [9,8,7,6,5,4,3,2,1]
%  [2,4,6,1,7,3,9,8,5]
%  [3,5,1,9,2,8,7,4,6]
%  [1,2,8,5,3,7,6,9,4]
%  [6,3,4,8,9,2,1,5,7]
%  [7,9,5,4,6,1,8,3,2]
%  [5,1,9,2,8,6,4,7,3]
%  [4,7,2,3,1,9,5,6,8]
%  [8,6,3,7,4,5,2,1,9]
%  Rows = [[9, 8, 7, 6, 5, 4, 3, 2|...], ... , [...|...]].
%  ==

transpose(Ms, Ts) :-
        must_be(list(list), Ms),
        (   Ms = [] -> Ts = []
        ;   Ms = [F|_],
            transpose(F, Ms, Ts)
        ).

transpose([], _, []).
transpose([_|Rs], Ms, [Ts|Tss]) :-
        lists_firsts_rests(Ms, Ts, Ms1),
        transpose(Rs, Ms1, Tss).

lists_firsts_rests([], [], []).
lists_firsts_rests([[F|Os]|Rest], [F|Fs], [Os|Oss]) :-
        lists_firsts_rests(Rest, Fs, Oss).

%%%%%%%%%%%%%%%%%%%%%%%%%%%%%%%%%%%%%%%%%%%%%%%%%%%%%%%%%%%%%%%%%%%%%%%%%%%%%%%

%% zcompare(?Order, ?A, ?B)
%
% Analogous to compare/3, with finite domain variables A and B.
% Example:
%
% ==
% :- use_module(library(clpfd)).
%
%  n_factorial(N, F) :-
%          zcompare(C, N, 0),
%          n_factorial_(C, N, F).
%
%  n_factorial_(=, _, 1).
%  n_factorial_(>, N, F) :-
%       F #= F0*N, N1 #= N - 1,
%       n_factorial(N1, F0).
% ==
%
% This version is deterministic if the first argument is instantiated:
%
% ==
% ?- n_factorial(30, F).
% F = 265252859812191058636308480000000.
% ==

zcompare(Order, A, B) :-
        (   nonvar(Order) ->
            zcompare_(Order, A, B)
        ;   freeze(Order, zcompare_(Order, A, B)),
            fd_variable(A),
            fd_variable(B),
            propagator_init_trigger([A,B], pzcompare(Order, A, B))
        ).

zcompare_(=, A, B) :- ?(A) #= ?(B).
zcompare_(<, A, B) :- ?(A) #< ?(B).
zcompare_(>, A, B) :- ?(A) #> ?(B).

%% chain(+Zs, +Relation)
%
% Zs form a chain with respect to Relation. Zs is a list of finite
% domain variables that are a chain with respect to the partial order
% Relation, in the order they appear in the list. Relation must be #=,
% #=<, #>=, #< or #>. For example:
%
% ==
% ?- chain([X,Y,Z], #>=).
% X#>=Y,
% Y#>=Z.
% ==

chain(Zs, Relation) :-
        must_be(list, Zs),
        maplist(fd_variable, Zs),
        must_be(ground, Relation),
        (   chain_relation(Relation) -> true
        ;   domain_error(chain_relation, Relation)
        ),
        (   Zs = [] -> true
        ;   Zs = [X|Xs],
            foldl(chain(Relation), Xs, X, _)
        ).

chain_relation(#=).
chain_relation(#<).
chain_relation(#=<).
chain_relation(#>).
chain_relation(#>=).

chain(Relation, X, Prev, X) :- call(Relation, ?(Prev), ?(X)).

%%%%%%%%%%%%%%%%%%%%%%%%%%%%%%%%%%%%%%%%%%%%%%%%%%%%%%%%%%%%%%%%%%%%%%%%%%%%%%%
/* - - - - - - - - - - - - - - - - - - - - - - - - - - - - - - - - - - - - -
   Reflection predicates
- - - - - - - - - - - - - - - - - - - - - - - - - - - - - - - - - - - - - */

%% fd_var(+Var)
%
%  True iff Var is a CLP(FD) variable.

fd_var(X) :- get_attr(X, clpfd, _).

%% fd_inf(+Var, -Inf)
%
%  Inf is the infimum of the current domain of Var.

fd_inf(X, Inf) :-
        (   fd_get(X, XD, _) ->
            domain_infimum(XD, Inf0),
            bound_portray(Inf0, Inf)
        ;   must_be(integer, X),
            Inf = X
        ).

%% fd_sup(+Var, -Sup)
%
%  Sup is the supremum of the current domain of Var.

fd_sup(X, Sup) :-
        (   fd_get(X, XD, _) ->
            domain_supremum(XD, Sup0),
            bound_portray(Sup0, Sup)
        ;   must_be(integer, X),
            Sup = X
        ).

%% fd_size(+Var, -Size)
%
%  Determine the size of a variable's domain. Size is the number of
%  elements of the current domain of Var, or the atom *sup* if the
%  domain is unbounded.

fd_size(X, S) :-
        (   fd_get(X, XD, _) ->
            domain_num_elements(XD, S0),
            bound_portray(S0, S)
        ;   must_be(integer, X),
            S = 1
        ).

%% fd_dom(+Var, -Dom)
%
%  Dom is the current domain (see in/2) of Var. This predicate is
%  useful if you want to reason about domains. It is _not_ needed if
%  you only want to display remaining domains; instead, separate your
%  model from the search part and let the toplevel display this
%  information via residual goals.
%
%  For example, to implement a custom labeling strategy, you may need
%  to inspect the current domain of a finite domain variable. With the
%  following code, you can convert a _finite_ domain to a list of
%  integers:
%
%  ==
%  dom_integers(D, Is) :- phrase(dom_integers_(D), Is).
%
%  dom_integers_(I)      --> { integer(I) }, [I].
%  dom_integers_(L..U)   --> { numlist(L, U, Is) }, Is.
%  dom_integers_(D1\/D2) --> dom_integers_(D1), dom_integers_(D2).
%  ==
%
%  Example:
%
%  ==
%  ?- X in 1..5, X #\= 4, fd_dom(X, D), dom_integers(D, Is).
%  D = 1..3\/5,
%  Is = [1,2,3,5],
%  X in 1..3\/5.
%  ==

fd_dom(X, Drep) :-
        (   fd_get(X, XD, _) ->
            domain_to_drep(XD, Drep)
        ;   must_be(integer, X),
            Drep = X..X
        ).

/* - - - - - - - - - - - - - - - - - - - - - - - - - - - - - - - - - - - - -
   Entailment detection. Subject to change.

   Currently, Goals entail E if posting ({#\ E} U Goals), then
   labeling all variables, fails. E must be reifiable. Examples:

   %?- clpfd:goals_entail([X#>2], X #> 3).
   %@ false.

   %?- clpfd:goals_entail([X#>1, X#<3], X #= 2).
   %@ true.

   %?- clpfd:goals_entail([X#=Y+1], X #= Y+1).
   %@ ERROR: Arguments are not sufficiently instantiated
   %@    Exception: (15) throw(error(instantiation_error, _G2680)) ?

   %?- clpfd:goals_entail([[X,Y] ins 0..10, X#=Y+1], X #= Y+1).
   %@ true.

- - - - - - - - - - - - - - - - - - - - - - - - - - - - - - - - - - - - - */

goals_entail(Goals, E) :-
        must_be(list, Goals),
        \+ (   maplist(call, Goals), #\ E,
               term_variables(Goals-E, Vs),
               label(Vs)
           ).

/* - - - - - - - - - - - - - - - - - - - - - - - - - - - - - - - - - - - - -
   Unification hook and constraint projection
- - - - - - - - - - - - - - - - - - - - - - - - - - - - - - - - - - - - - */

attr_unify_hook(clpfd_attr(_,_,_,Dom,Ps), Other) :-
        (   nonvar(Other) ->
            (   integer(Other) -> true
            ;   type_error(integer, Other)
            ),
            domain_contains(Dom, Other),
            trigger_props(Ps),
            do_queue
        ;   fd_get(Other, OD, OPs),
            domains_intersection(OD, Dom, Dom1),
            append_propagators(Ps, OPs, Ps1),
            fd_put(Other, Dom1, Ps1),
            trigger_props(Ps1),
            do_queue
        ).

append_propagators(fd_props(Gs0,Bs0,Os0), fd_props(Gs1,Bs1,Os1), fd_props(Gs,Bs,Os)) :-
        maplist(append, [Gs0,Bs0,Os0], [Gs1,Bs1,Os1], [Gs,Bs,Os]).

bound_portray(inf, inf).
bound_portray(sup, sup).
bound_portray(n(N), N).

list_to_drep(List, Drep) :-
        list_to_domain(List, Dom),
        domain_to_drep(Dom, Drep).

domain_to_drep(Dom, Drep) :-
        domain_intervals(Dom, [A0-B0|Rest]),
        bound_portray(A0, A),
        bound_portray(B0, B),
        (   A == B -> Drep0 = A
        ;   Drep0 = A..B
        ),
        intervals_to_drep(Rest, Drep0, Drep).

intervals_to_drep([], Drep, Drep).
intervals_to_drep([A0-B0|Rest], Drep0, Drep) :-
        bound_portray(A0, A),
        bound_portray(B0, B),
        (   A == B -> D1 = A
        ;   D1 = A..B
        ),
        intervals_to_drep(Rest, Drep0 \/ D1, Drep).

attribute_goals(X) -->
        % { get_attr(X, clpfd, Attr), format("A: ~w\n", [Attr]) },
        { get_attr(X, clpfd, clpfd_attr(_,_,_,Dom,fd_props(Gs,Bs,Os))),
          append(Gs, Bs, Ps0),
          append(Ps0, Os, Ps),
          domain_to_drep(Dom, Drep) },
        (   { default_domain(Dom), \+ all_dead_(Ps) } -> []
        ;   [clpfd:(X in Drep)]
        ),
        attributes_goals(Ps).

clpfd_aux:attribute_goals(_) --> [].
clpfd_aux:attr_unify_hook(_,_) :- false.

clpfd_gcc_vs:attribute_goals(_) --> [].
clpfd_gcc_vs:attr_unify_hook(_,_) :- false.

clpfd_gcc_num:attribute_goals(_) --> [].
clpfd_gcc_num:attr_unify_hook(_,_) :- false.

clpfd_gcc_occurred:attribute_goals(_) --> [].
clpfd_gcc_occurred:attr_unify_hook(_,_) :- false.

clpfd_relation:attribute_goals(_) --> [].
clpfd_relation:attr_unify_hook(_,_) :- false.

clpfd_original:attribute_goals(_) --> [].
clpfd_original:attr_unify_hook(_,_) :- false.

attributes_goals([]) --> [].
attributes_goals([propagator(P, State)|As]) -->
        (   { ground(State) } -> []
        ;   { phrase(attribute_goal_(P), Gs) } ->
            { del_attr(State, clpfd_aux), State = processed,
              (   current_prolog_flag(clpfd_monotonic, true) ->
                  maplist(unwrap_with(bare_integer), Gs, Gs1)
              ;   maplist(unwrap_with(=), Gs, Gs1)
              ),
              maplist(with_clpfd, Gs1, Gs2) },
            list(Gs2)
        ;   [P] % possibly user-defined constraint
        ),
        attributes_goals(As).

with_clpfd(G, clpfd:G).

unwrap_with(_, V, V)           :- var(V), !.
unwrap_with(Goal, ?(V0), V)    :- !, call(Goal, V0, V).
unwrap_with(Goal, Term0, Term) :-
        Term0 =.. [F|Args0],
        maplist(unwrap_with(Goal), Args0, Args),
        Term =.. [F|Args].

bare_integer(V0, V)    :- ( integer(V0) -> V = V0 ; V = ?(V0) ).

attribute_goal_(presidual(Goal))       --> [Goal].
attribute_goal_(pgeq(A,B))             --> [?(A) #>= ?(B)].
attribute_goal_(pplus(X,Y,Z))          --> [?(X) + ?(Y) #= ?(Z)].
attribute_goal_(pneq(A,B))             --> [?(A) #\= ?(B)].
attribute_goal_(ptimes(X,Y,Z))         --> [?(X) * ?(Y) #= ?(Z)].
attribute_goal_(absdiff_neq(X,Y,C))    --> [abs(?(X) - ?(Y)) #\= C].
attribute_goal_(absdiff_geq(X,Y,C))    --> [abs(?(X) - ?(Y)) #>= C].
attribute_goal_(x_neq_y_plus_z(X,Y,Z)) --> [?(X) #\= ?(Y) + ?(Z)].
attribute_goal_(x_leq_y_plus_c(X,Y,C)) --> [?(X) #=< ?(Y) + C].
attribute_goal_(pdiv(X,Y,Z))           --> [?(X) / ?(Y) #= ?(Z)].
attribute_goal_(pexp(X,Y,Z))           --> [?(X) ^ ?(Y) #= ?(Z)].
attribute_goal_(pabs(X,Y))             --> [?(Y) #= abs(?(X))].
attribute_goal_(pmod(X,M,K))           --> [?(X) mod ?(M) #= ?(K)].
attribute_goal_(prem(X,Y,Z))           --> [?(X) rem ?(Y) #= ?(Z)].
attribute_goal_(pmax(X,Y,Z))           --> [?(Z) #= max(?(X),?(Y))].
attribute_goal_(pmin(X,Y,Z))           --> [?(Z) #= min(?(X),?(Y))].
attribute_goal_(scalar_product_neq([FC|Cs],[FV|Vs],C)) -->
        [Left #\= C],
        { coeff_var_term(FC, FV, T0), fold_product(Cs, Vs, T0, Left) }.
attribute_goal_(scalar_product_eq([FC|Cs],[FV|Vs],C)) -->
        [Left #= C],
        { coeff_var_term(FC, FV, T0), fold_product(Cs, Vs, T0, Left) }.
attribute_goal_(scalar_product_leq([FC|Cs],[FV|Vs],C)) -->
        [Left #=< C],
        { coeff_var_term(FC, FV, T0), fold_product(Cs, Vs, T0, Left) }.
attribute_goal_(pdifferent(_,_,_,O))    --> original_goal(O).
attribute_goal_(weak_distinct(_,_,_,O)) --> original_goal(O).
attribute_goal_(pdistinct(Vs))          --> [all_distinct(Vs)].
attribute_goal_(pexclude(_,_,_))  --> [].
attribute_goal_(pelement(N,Is,V)) --> [element(N, Is, V)].
attribute_goal_(pgcc(Vs, Pairs, _))   --> [global_cardinality(Vs, Pairs)].
attribute_goal_(pgcc_single(_,_))     --> [].
attribute_goal_(pgcc_check_single(_)) --> [].
attribute_goal_(pgcc_check(_))        --> [].
attribute_goal_(pcircuit(Vs))       --> [circuit(Vs)].
attribute_goal_(pserialized(_,_,_,_,O)) --> original_goal(O).
attribute_goal_(rel_tuple(R, Tuple)) -->
        { get_attr(R, clpfd_relation, Rel) },
        [tuples_in([Tuple], Rel)].
attribute_goal_(pzcompare(O,A,B)) --> [zcompare(O,A,B)].
% reified constraints
attribute_goal_(reified_in(V, D, B)) -->
        [V in Drep #<==> ?(B)],
        { domain_to_drep(D, Drep) }.
attribute_goal_(reified_tuple_in(Tuple, R, B)) -->
        { get_attr(R, clpfd_relation, Rel) },
        [tuples_in([Tuple], Rel) #<==> ?(B)].
attribute_goal_(kill_reified_tuples(_,_,_)) --> [].
attribute_goal_(tuples_not_in(_,_,_)) --> [].
attribute_goal_(reified_fd(V,B)) --> [finite_domain(V) #<==> ?(B)].
attribute_goal_(pskeleton(X,Y,D,_,Z,F)) -->
        { Prop =.. [F,X,Y,Z],
          phrase(attribute_goal_(Prop), Goals), list_goal(Goals, Goal) },
        [?(D) #= 1 #==> Goal, ?(Y) #\= 0 #==> ?(D) #= 1].
attribute_goal_(reified_neq(DX,X,DY,Y,_,B)) -->
        conjunction(DX, DY, ?(X) #\= ?(Y), B).
attribute_goal_(reified_eq(DX,X,DY,Y,_,B))  -->
        conjunction(DX, DY, ?(X) #= ?(Y), B).
attribute_goal_(reified_geq(DX,X,DY,Y,_,B)) -->
        conjunction(DX, DY, ?(X) #>= ?(Y), B).
attribute_goal_(reified_and(X,_,Y,_,B))    --> [?(X) #/\ ?(Y) #<==> ?(B)].
attribute_goal_(reified_or(X, _, Y, _, B)) --> [?(X) #\/ ?(Y) #<==> ?(B)].
attribute_goal_(reified_not(X, Y))         --> [#\ ?(X) #<==> ?(Y)].
attribute_goal_(pimpl(X, Y, _))            --> [?(X) #==> ?(Y)].

conjunction(A, B, G, D) -->
        (   { A == 1, B == 1 } -> [G #<==> ?(D)]
        ;   { A == 1 } -> [(?(B) #/\ G) #<==> ?(D)]
        ;   { B == 1 } -> [(?(A) #/\ G) #<==> ?(D)]
        ;   [(?(A) #/\ ?(B) #/\ G) #<==> ?(D)]
        ).

coeff_var_term(C, V, T) :- ( C =:= 1 -> T = ?(V) ; T = C * ?(V) ).

fold_product([], [], P, P).
fold_product([C|Cs], [V|Vs], P0, P) :-
        coeff_var_term(C, V, T),
        fold_product(Cs, Vs, P0 + T, P).

original_goal(V) -->
        (   { get_attr(V, clpfd_original, Goal) } ->
            { del_attr(V, clpfd_original) },
            [Goal]
        ;   []
        ).

/* - - - - - - - - - - - - - - - - - - - - - - - - - - - - - - - - - - - - -
   Generated predicates
- - - - - - - - - - - - - - - - - - - - - - - - - - - - - - - - - - - - - */

:- discontiguous term_expansion/2.

term_expansion(make_parse_clpfd, Clauses)   :- make_parse_clpfd(Clauses).
term_expansion(make_parse_reified, Clauses) :- make_parse_reified(Clauses).
term_expansion(make_matches, Clauses)       :- make_matches(Clauses).

make_parse_clpfd.
make_parse_reified.
make_matches.

/* - - - - - - - - - - - - - - - - - - - - - - - - - - - - - - - - - - - - -
   Global variables
- - - - - - - - - - - - - - - - - - - - - - - - - - - - - - - - - - - - - */

make_clpfd_var('$clpfd_queue') :-
        make_queue.
make_clpfd_var('$clpfd_current_propagator') :-
        nb_setval('$clpfd_current_propagator', []).
make_clpfd_var('$clpfd_queue_status') :-
        nb_setval('$clpfd_queue_status', enabled).

:- multifile user:exception/3.

user:exception(undefined_global_variable, Name, retry) :-
        make_clpfd_var(Name), !.

warn_if_bounded_arithmetic :-
        (   current_prolog_flag(bounded, true) ->
            print_message(warning, clpfd(bounded))
        ;   true
        ).

:- initialization(warn_if_bounded_arithmetic).


/* - - - - - - - - - - - - - - - - - - - - - - - - - - - - - - - - - - - - -
   Messages
- - - - - - - - - - - - - - - - - - - - - - - - - - - - - - - - - - - - - */

:- multifile prolog:message//1.

prolog:message(clpfd(bounded)) -->
        ['Using CLP(FD) with bounded arithmetic may yield wrong results.'-[]].


		 /*******************************
		 *	      SANDBOX		*
		 *******************************/

/* - - - - - - - - - - - - - - - - - - - - - - - - - - - - - - - - - - - - -
The clpfd library cannot  be   analysed  completely by library(sandbox).
However, the API does not provide any  meta predicates. It provides some
unification hooks, but put_attr/3 does not  allow injecting in arbitrary
attributes.
- - - - - - - - - - - - - - - - - - - - - - - - - - - - - - - - - - - - - */

:- multifile
	sandbox:safe_primitive/1.

safe_api(Name/Arity, sandbox:safe_primitive(clpfd:Head)) :-
	functor(Head, Name, Arity).

term_expansion(safe_api, Clauses) :-
	module_property(clpfd, exports(API)),
	maplist(safe_api, API, Clauses).

safe_api.
% Support clpfd goal expansion.
sandbox:safe_primitive(clpfd:clpfd_equal(_,_)).
sandbox:safe_primitive(clpfd:clpfd_geq(_,_)).<|MERGE_RESOLUTION|>--- conflicted
+++ resolved
@@ -2282,26 +2282,14 @@
 
 user:goal_expansion(X0 #= Y0, Equal) :-
         \+ current_prolog_flag(clpfd_goal_expansion, false),
-<<<<<<< HEAD
-        phrase(clpfd:expr_conds(X0, X), CsX),
-        phrase(clpfd:expr_conds(Y0, Y), CsY),
-        clpfd:list_goal(CsX, CondX),
-        clpfd:list_goal(CsY, CondY),
-        clpfd:is_var_goal(X, VarX),
-        clpfd:is_var_goal(Y, VarY),
-        Equal = (   CondX ->
-                    (   VarY -> Y is X
-                    ;   CondY ->  X =:= Y
-=======
         phrase(expr_conds(X0, X), CsX),
         phrase(expr_conds(Y0, Y), CsY),
         list_goal(CsX, CondX),
         list_goal(CsY, CondY),
-	simply_clpfd_expansion(
+        simplify_clpfd_expansion(
                 (   CondX ->
                     (   var(Y) -> Y is X
                     ;   CondY -> X =:= Y
->>>>>>> dbb00db4
                     ;   T is X, clpfd:clpfd_equal(T, Y0)
                     )
                 ;   CondY ->
@@ -2316,7 +2304,7 @@
         phrase(expr_conds(Y0, Y), CsY),
         list_goal(CsX, CondX),
         list_goal(CsY, CondY),
-	simply_clpfd_expansion(
+        simplify_clpfd_expansion(
               (   CondX ->
                   (   CondY -> X >= Y
                   ;   T is X, clpfd:clpfd_geq(T, Y0)
@@ -2328,21 +2316,20 @@
 user:goal_expansion(X #> Y, Gt)    :- user:goal_expansion(X #>= Y+1, Gt).
 user:goal_expansion(X #< Y, Lt)    :- user:goal_expansion(Y #> X, Lt).
 
-simply_clpfd_expansion(Var, Var) :-
-	var(Var), !.
-simply_clpfd_expansion((True->Then0;_), Then) :-
-	is_true(True), !,
-	simply_clpfd_expansion(Then0, Then).
-simply_clpfd_expansion((False->_;Else0), Else) :-
-	is_false(False), !,
-	simply_clpfd_expansion(Else0, Else).
-simply_clpfd_expansion((Cond->Then0;Else0), (Cond->Then;Else)) :- !,
-	simply_clpfd_expansion(Then0, Then),
-	simply_clpfd_expansion(Else0, Else).
-simply_clpfd_expansion((Var is Expr,Goal), Goal) :-
-	ground(Expr), !,
-	Var is Expr.
-simply_clpfd_expansion(Goal, Goal).
+simplify_clpfd_expansion(Var, Var) :- var(Var), !.
+simplify_clpfd_expansion((True->Then0;_), Then) :-
+        is_true(True), !,
+        simplify_clpfd_expansion(Then0, Then).
+simplify_clpfd_expansion((False->_;Else0), Else) :-
+        is_false(False), !,
+        simplify_clpfd_expansion(Else0, Else).
+simplify_clpfd_expansion((Cond->Then0;Else0), (Cond->Then;Else)) :- !,
+        simplify_clpfd_expansion(Then0, Then),
+        simplify_clpfd_expansion(Else0, Else).
+simplify_clpfd_expansion((Var is Expr,Goal), Goal) :-
+        ground(Expr), !,
+        Var is Expr.
+simplify_clpfd_expansion(Goal, Goal).
 
 is_true(Var) :- var(Var), !, fail.
 is_true(true).
