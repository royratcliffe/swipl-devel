--- conflicted
+++ resolved
@@ -736,12 +736,6 @@
         var_u(Node, VNum, P),
         Pow is 2^(P - Index - 1).
 
-<<<<<<< HEAD
-clpb_next_id(Var, ID) :-
-        b_getval(Var, ID),
-        Next is ID + 1,
-        b_setval(Var, Next).
-=======
 var_u(Node, VNum, Index) :-
         (   integer(Node) -> Index = VNum
         ;   node_varindex(Node, Index)
@@ -750,7 +744,6 @@
 /* - - - - - - - - - - - - - - - - - - - - - - - - - - - - - - - - - - - - -
    Global variables for unique node and variable IDs.
 - - - - - - - - - - - - - - - - - - - - - - - - - - - - - - - - - - - - - */
->>>>>>> bdf74553
 
 make_clpb_var('$clpb_next_var') :- nb_setval('$clpb_next_var', 0).
 
