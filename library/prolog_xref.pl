--- conflicted
+++ resolved
@@ -1046,14 +1046,11 @@
 xref_meta(elif(G),		[G]).
 xref_meta(meta_options(G,_,_),	[G+1]).
 xref_meta(on_signal(_,_,H),	[H+1]) :- H \== default.
-<<<<<<< HEAD
-=======
 xref_meta(distinct(G),		[G]).	% library(solution_sequences)
 xref_meta(distinct(_, G),	[G]).
 xref_meta(order_by(_, G),	[G]).
 xref_meta(limit(_, G),		[G]).
 xref_meta(offset(_, G),		[G]).
->>>>>>> c449b5e0
 
 					% XPCE meta-predicates
 xref_meta(pce_global(_, new(_)), _) :- !, fail.
