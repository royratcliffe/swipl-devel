Name:		pl
<<<<<<< HEAD
Version:	5.8.0
=======
Version:	5.9.0
>>>>>>> 17eef84e
Release:	200
Epoch:		0
Summary:	A Free Software Prolog compiler.
Group:		Development/Languages
License:	GPL/LGPL
URL:		http://www.swi-prolog.org/
Source0:	http://www.swi.psy.uva.nl/cgi-bin/nph-download/SWI-Prolog/pl-%{version}.tar.gz
BuildRoot:      %{_tmppath}/%{name}-%{version}-%{release}-root-%(%{__id_u} -n)

%description
ISO/Edinburgh-style Prolog compiler including modules, autoload,
libraries, Garbage-collector, stack-expandor, C/C++-interface,
Multiple threads, GNU-readline interface, very fast
compiler. Including packages clib (Unix process control, sockets,
MIME), cpp (C++ interface), sgml (reading XML/SGML), sgml/RDF (reading
RDF into triples), ODBC interface and XPCE�(Graphics UI toolkit,
integrated editor (Emacs-clone) and graphical�debugger).

If you only want the plain compiler, there is also SWI-Prolog/lite.

%prep
%setup -q

%build
%configure
make

%install
rm -rf $RPM_BUILD_ROOT
%makeinstall
# We need to have the pl executable in the path to be able to
# build the add-on packackges. Hence we build them here and not
# in the build phase.
PATH=$RPM_BUILD_ROOT%{_bindir}:$PATH
pushd packages
%configure
make
%makeinstall PLBASE=$RPM_BUILD_ROOT%{_libdir}/%{name}-%{version}
popd

%clean
rm -rf $RPM_BUILD_ROOT

%files
%defattr(-,root,root,-)
%doc ChangeLog COPYING README VERSION README.GUI README.RT
%doc dotfiles/dot* dotfiles/README
%{_bindir}/*
%{_libdir}/pl-%{version}
%{_mandir}/man1/*
 
%changelog
* Thu Dec 5 2003 Carwyn Edwards <cedward1@inf.ed.ac.uk> - 0:5.2.11-1.inf.1
- Inspired by the specfile that comes with SWI-Prolog.
- Bascially re-wrote it.<|MERGE_RESOLUTION|>--- conflicted
+++ resolved
@@ -1,9 +1,5 @@
 Name:		pl
-<<<<<<< HEAD
-Version:	5.8.0
-=======
 Version:	5.9.0
->>>>>>> 17eef84e
 Release:	200
 Epoch:		0
 Summary:	A Free Software Prolog compiler.
