/*  Part of SWI-Prolog

    Author:        Jan Wielemaker
    E-mail:        J.Wielemak@vu.nl
    WWW:           http://www.swi-prolog.org
    Copyright (C): 1985-2012, University of Amsterdam
			      VU University Amsterdam

    This library is free software; you can redistribute it and/or
    modify it under the terms of the GNU Lesser General Public
    License as published by the Free Software Foundation; either
    version 2.1 of the License, or (at your option) any later version.

    This library is distributed in the hope that it will be useful,
    but WITHOUT ANY WARRANTY; without even the implied warranty of
    MERCHANTABILITY or FITNESS FOR A PARTICULAR PURPOSE.  See the GNU
    Lesser General Public License for more details.

    You should have received a copy of the GNU Lesser General Public
    License along with this library; if not, write to the Free Software
    Foundation, Inc., 51 Franklin Street, Fifth Floor, Boston, MA  02110-1301  USA
*/

#ifndef _FLI_H_INCLUDED
#define _FLI_H_INCLUDED

#ifndef __SWI_PROLOG__	/* use this to switch on Prolog dialect */
#define __SWI_PROLOG__	/* normally defined by the swipl-ld compiler driver */
#endif

#ifndef __WINDOWS__
#if defined(_MSC_VER) || defined(__MINGW32__)
#define __WINDOWS__ 1
#endif
#endif

#include <stdarg.h>
#include <stdlib.h>			/* get size_t */
#include <stddef.h>
#ifdef _MSC_VER
typedef __int64 int64_t;
typedef unsigned __int64 uint64_t;
#if (_MSC_VER < 1300)
typedef long intptr_t;
typedef unsigned long uintptr_t;
#endif
#else
#include <inttypes.h>			/* more portable than stdint.h */
#endif

#ifdef __cplusplus
extern "C" {
#endif

/* PLVERSION: 10000 * <Major> + 100 * <Minor> + <Patch> */

#ifndef PLVERSION
<<<<<<< HEAD
#define PLVERSION 60201
=======
#define PLVERSION 60301
>>>>>>> 8d45a85a
#endif

		 /*******************************
		 *	       EXPORT		*
		 *******************************/

/* - - - - - - - - - - - - - - - - - - - - - - - - - - - - - - - - - - - - -
Traditional and ELF-based Unix systems  don't   need  all this, but COFF
based systems need  to  import  and   export  symbols  explicitely  from
executables and shared objects (DLL). On some systems (e.g. AIX) this is
achieved using import/export files, on Windows   this  is achieved using
special  declarations  on  exported  symbols.  So,  a  symbol  is  local
(static), shared between the objects building   an executable or DLL (no
special declaration) or exported from the executable or DLL.

Both using native Microsoft MSVC as well   as recent Cygwin (tested 1.1)
compilers support __declspec(...) for exporting symbols.

As SWI-Prolog.h can be included seperately or together with this file we
duplicated this stuff.
- - - - - - - - - - - - - - - - - - - - - - - - - - - - - - - - - - - - - */

#ifndef _PL_EXPORT_DONE
#define _PL_EXPORT_DONE

#if (defined(__WINDOWS__) || defined(__CYGWIN__)) && !defined(__LCC__)
#define HAVE_DECLSPEC
#endif

#ifdef HAVE_DECLSPEC
# ifdef PL_KERNEL
#define PL_EXPORT(type)		__declspec(dllexport) type
#define PL_EXPORT_DATA(type)	__declspec(dllexport) type
#define install_t		void
# else
#  ifdef __BORLANDC__
#define PL_EXPORT(type)		type _stdcall
#define PL_EXPORT_DATA(type)	extern type
#  else
#   ifdef __MINGW32__
#define PL_EXPORT(type)		extern type
#define PL_EXPORT_DATA(type)	extern type
#   else
#define PL_EXPORT(type)		extern type
#define PL_EXPORT_DATA(type)	__declspec(dllimport) type
#   endif
#  endif
#define install_t		__declspec(dllexport) void
# endif
#else /*HAVE_DECLSPEC*/
#define PL_EXPORT(type)		extern type
#define PL_EXPORT_DATA(type)	extern type
#define install_t		void
#endif /*HAVE_DECLSPEC*/
#endif /*_PL_EXPORT_DONE*/


		 /*******************************
		 *	  GCC ATTRIBUTES	*
		 *******************************/

#if __GNUC__ >= 4
#define WUNUSED __attribute__((warn_unused_result))
#else
#define WUNUSED
#endif


		 /*******************************
		 *	       TYPES		*
		 *******************************/

#ifdef _PL_INCLUDE_H
typedef Module		module_t;	/* a module */
typedef Procedure	predicate_t;	/* a predicate handle */
typedef Record		record_t;	/* handle to a recorded term */
typedef struct PL_local_data *PL_engine_t; /* handle to a engine */
#else
typedef	uintptr_t	atom_t;		/* Prolog atom */
typedef uintptr_t	functor_t;	/* Name/arity pair */
typedef void *		module_t;	/* Prolog module */
typedef void *		predicate_t;	/* Prolog procedure */
typedef void *		record_t;	/* Prolog recorded term */
#ifndef PL_HAVE_TERM_T
#define PL_HAVE_TERM_T
typedef uintptr_t	term_t;		/* opaque term handle */
#endif
typedef uintptr_t	qid_t;		/* opaque query handle */
typedef uintptr_t	PL_fid_t;	/* opaque foreign context handle */
typedef void *		control_t;	/* non-deterministic control arg */
typedef void *		PL_engine_t;	/* opaque engine handle */
#endif
typedef uintptr_t	PL_atomic_t;	/* same a word */
typedef uintptr_t	foreign_t;	/* return type of foreign functions */
typedef wchar_t	        pl_wchar_t;	/* Prolog wide character */
#ifdef __cplusplus
typedef void *		pl_function_t;	/* can only pass function as void * */
#else
typedef foreign_t	(*pl_function_t)(); /* foreign language functions */
#endif

#ifndef NORETURN
#define NORETURN
#endif

#define fid_t PL_fid_t			/* avoid AIX name-clash */

					/* values for PL_get_term_value() */
typedef union
{ int64_t i;				/* PL_INTEGER */
  double f;				/* PL_FLOAT */
  char * s;				/* PL_STRING */
  atom_t a;				/* PL_ATOM */
  struct				/* PL_TERM */
  { atom_t name;
    int    arity;
  } t;
} term_value_t;

#ifndef TRUE
#define TRUE	(1)
#define FALSE	(0)
#endif

		 /*******************************
		 *      TERM-TYPE CONSTANTS	*
		 *******************************/
					/* PL_unify_term() arguments */
#define	PL_VARIABLE	 (1)		/* nothing */
#define PL_ATOM		 (2)		/* const char * */
#define PL_INTEGER	 (3)		/* int */
#define PL_FLOAT	 (4)		/* double */
#define PL_STRING	 (5)		/* const char * */
#define PL_TERM		 (6)

					/* PL_unify_term() */
#define PL_FUNCTOR	 (10)		/* functor_t, arg ... */
#define PL_LIST		 (11)		/* length, arg ... */
#define PL_CHARS	 (12)		/* const char * */
#define PL_POINTER	 (13)		/* void * */
					/* PlArg::PlArg(text, type) */
#define PL_CODE_LIST	 (14)		/* [ascii...] */
#define PL_CHAR_LIST	 (15)		/* [h,e,l,l,o] */
#define PL_BOOL		 (16)		/* PL_set_prolog_flag() */
#define PL_FUNCTOR_CHARS (17)		/* PL_unify_term() */
#define _PL_PREDICATE_INDICATOR (18)	/* predicate_t (Procedure) */
#define PL_SHORT	 (19)		/* short */
#define PL_INT		 (20)		/* int */
#define PL_LONG		 (21)		/* long */
#define PL_DOUBLE	 (22)		/* double */
#define PL_NCHARS	 (23)		/* size_t, const char * */
#define PL_UTF8_CHARS	 (24)		/* const char * */
#define PL_UTF8_STRING	 (25)		/* const char * */
#define PL_INT64	 (26)		/* int64_t */
#define PL_NUTF8_CHARS	 (27)		/* size_t, const char * */
#define PL_NUTF8_CODES	 (29)		/* size_t, const char * */
#define PL_NUTF8_STRING	 (30)		/* size_t, const char * */
#define PL_NWCHARS	 (31)		/* size_t, const wchar_t * */
#define PL_NWCODES	 (32)		/* size_t, const wchar_t * */
#define PL_NWSTRING	 (33)		/* size_t, const wchar_t * */
#define PL_MBCHARS	 (34)		/* const char * */
#define PL_MBCODES	 (35)		/* const char * */
#define PL_MBSTRING	 (36)		/* const char * */
#define PL_INTPTR	 (37)		/* intptr_t */
#define PL_CHAR		 (38)		/* int */
#define PL_CODE		 (39)		/* int */
#define PL_BYTE		 (40)		/* int */
					/* PL_skip_list() */
#define PL_PARTIAL_LIST	 (41)		/* a partial list */
#define PL_CYCLIC_TERM	 (42)		/* a cyclic list/term */
#define PL_NOT_A_LIST	 (43)		/* Object is not a list */

/* Or'ed flags for PL_set_prolog_flag() */
/* MUST fit in a short int! */
#define FF_READONLY	 0x1000		/* Read-only prolog flag */
#define FF_KEEP		 0x2000		/* keep prolog flag if already set */
#define FF_NOCREATE	 0x4000		/* Fail if flag is non-existent */
#define FF_MASK		 0xf000


		/********************************
		*    DETERMINISTIC CALL/RETURN  *
		*********************************/

#define	PL_succeed	return TRUE	/* succeed deterministically */
#define PL_fail		return FALSE	/* fail */


		/********************************
		* NON-DETERMINISTIC CALL/RETURN *
		*********************************/

/*  Note 1: Non-deterministic foreign functions may also use the deterministic
    return methods PL_succeed and PL_fail.

    Note 2: The argument to PL_retry is a sizeof(ptr)-2 bits signed
    integer (use type intptr_t).
*/

#define PL_FIRST_CALL		(0)
#define PL_CUTTED		(1)	/* deprecated */
#define PL_PRUNED		(1)
#define PL_REDO			(2)

#define PL_retry(n)		return _PL_retry(n)
#define PL_retry_address(a)	return _PL_retry_address(a)

PL_EXPORT(foreign_t)	_PL_retry(intptr_t);
PL_EXPORT(foreign_t)	_PL_retry_address(void *);
PL_EXPORT(int)		PL_foreign_control(control_t);
PL_EXPORT(intptr_t)	PL_foreign_context(control_t);
PL_EXPORT(void *)	PL_foreign_context_address(control_t);


		/********************************
		*      REGISTERING FOREIGNS     *
		*********************************/

typedef struct PL_extension
{ const char   *predicate_name;		/* Name of the predicate */
  short		arity;			/* Arity of the predicate */
  pl_function_t	function;		/* Implementing functions */
  short		flags;			/* Or of PL_FA_... */
} PL_extension;

#define PL_FA_NOTRACE		(0x01)	/* foreign cannot be traced */
#define PL_FA_TRANSPARENT	(0x02)	/* foreign is module transparent */
#define PL_FA_NONDETERMINISTIC	(0x04)	/* foreign is non-deterministic */
#define PL_FA_VARARGS		(0x08)	/* call using t0, ac, ctx */
#define PL_FA_CREF		(0x10)	/* Internal: has clause-reference */
#define PL_FA_ISO		(0x20)	/* Internal: ISO core predicate */
#define PL_FA_META		(0x40)	/* Additional meta-argument spec */

extern			PL_extension PL_extensions[]; /* not Win32! */
PL_EXPORT(void)		PL_register_extensions(const PL_extension *e);
PL_EXPORT(void)		PL_register_extensions_in_module(const char *module, const PL_extension *e);
PL_EXPORT(int)		PL_register_foreign(const char *name, int arity,
					    pl_function_t func,
					    int flags, ...);
PL_EXPORT(int)		PL_register_foreign_in_module(const char *module,
						      const char *name, int arity,
						      pl_function_t func,
						      int flags, ...);
PL_EXPORT(void)		PL_load_extensions(const PL_extension *e);

		 /*******************************
		 *	      LICENSE		*
		 *******************************/

void			PL_license(const char *license, const char *module);

		/********************************
		*            MODULES            *
		*********************************/

PL_EXPORT(module_t)	PL_context(void);
PL_EXPORT(atom_t)	PL_module_name(module_t module);
PL_EXPORT(module_t)	PL_new_module(atom_t name);
PL_EXPORT(int)		PL_strip_module(term_t in, module_t *m, term_t out);


		 /*******************************
		 *	     CALL-BACK		*
		 *******************************/

#ifdef PL_KERNEL
#define PL_Q_DEBUG		0x01	/* = TRUE for backward compatibility */
#endif
#define PL_Q_NORMAL		0x02	/* normal usage */
#define PL_Q_NODEBUG		0x04	/* use this one */
#define PL_Q_CATCH_EXCEPTION	0x08	/* handle exceptions in C */
#define PL_Q_PASS_EXCEPTION	0x10	/* pass to parent environment */
#ifdef PL_KERNEL
#define PL_Q_DETERMINISTIC	0x20	/* call was deterministic */
#endif

			/* Foreign context frames */
PL_EXPORT(fid_t)	PL_open_foreign_frame(void);
PL_EXPORT(void)		PL_rewind_foreign_frame(fid_t cid);
PL_EXPORT(void)		PL_close_foreign_frame(fid_t cid);
PL_EXPORT(void)		PL_discard_foreign_frame(fid_t cid);

			/* Finding predicates */
PL_EXPORT(predicate_t)	PL_pred(functor_t f, module_t m);
PL_EXPORT(predicate_t)	PL_predicate(const char *name, int arity,
				     const char* module);
PL_EXPORT(int)		PL_predicate_info(predicate_t pred,
					  atom_t *name, int *arity,
					  module_t *module);

			/* Call-back */
PL_EXPORT(qid_t)	PL_open_query(module_t m, int flags,
				      predicate_t pred, term_t t0);
PL_EXPORT(int)		PL_next_solution(qid_t qid) WUNUSED;
PL_EXPORT(void)		PL_close_query(qid_t qid);
PL_EXPORT(void)		PL_cut_query(qid_t qid);

			/* Simplified (but less flexible) call-back */
PL_EXPORT(int)		PL_call(term_t t, module_t m);
PL_EXPORT(int)		PL_call_predicate(module_t m, int debug,
					  predicate_t pred, term_t t0);
			/* Handling exceptions */
PL_EXPORT(term_t)	PL_exception(qid_t qid);
PL_EXPORT(int)		PL_raise_exception(term_t exception);
PL_EXPORT(int)		PL_throw(term_t exception);
PL_EXPORT(void)		PL_clear_exception(void);


		 /*******************************
		 *        TERM-REFERENCES	*
		 *******************************/

			/* Creating and destroying term-refs */
PL_EXPORT(term_t)	PL_new_term_refs(int n);
PL_EXPORT(term_t)	PL_new_term_ref(void);
PL_EXPORT(term_t)	PL_copy_term_ref(term_t from);
PL_EXPORT(void)		PL_reset_term_refs(term_t r);

			/* Constants */
PL_EXPORT(atom_t)	PL_new_atom(const char *s);
PL_EXPORT(atom_t)	PL_new_atom_nchars(size_t len, const char *s);
PL_EXPORT(atom_t)	PL_new_atom_wchars(size_t len, const wchar_t *s);
PL_EXPORT(const char *)	PL_atom_chars(atom_t a);
PL_EXPORT(const char *) PL_atom_nchars(atom_t a, size_t *len);
PL_EXPORT(const wchar_t *) PL_atom_wchars(atom_t a, size_t *len);
#ifndef O_DEBUG_ATOMGC
PL_EXPORT(void)		PL_register_atom(atom_t a);
PL_EXPORT(void)		PL_unregister_atom(atom_t a);
#endif
PL_EXPORT(functor_t)	PL_new_functor(atom_t f, int a);
PL_EXPORT(atom_t)	PL_functor_name(functor_t f);
PL_EXPORT(int)		PL_functor_arity(functor_t f);

			/* Get C-values from Prolog terms */
PL_EXPORT(int)		PL_get_atom(term_t t, atom_t *a) WUNUSED;
PL_EXPORT(int)		PL_get_bool(term_t t, int *value) WUNUSED;
PL_EXPORT(int)		PL_get_atom_chars(term_t t, char **a) WUNUSED;
#define PL_get_string_chars(t, s, l) PL_get_string(t,s,l)
					/* PL_get_string() is deprecated */
PL_EXPORT(int)		PL_get_string(term_t t, char **s, size_t *len); WUNUSED
PL_EXPORT(int)		PL_get_chars(term_t t, char **s, unsigned int flags) WUNUSED;
PL_EXPORT(int)		PL_get_list_chars(term_t l, char **s,
					  unsigned int flags) WUNUSED;
PL_EXPORT(int)		PL_get_atom_nchars(term_t t, size_t *len, char **a) WUNUSED;
PL_EXPORT(int)		PL_get_list_nchars(term_t l,
					   size_t *len, char **s,
					   unsigned int flags) WUNUSED;
PL_EXPORT(int)		PL_get_nchars(term_t t,
				      size_t *len, char **s,
				      unsigned int flags) WUNUSED;
PL_EXPORT(int)		PL_get_integer(term_t t, int *i) WUNUSED;
PL_EXPORT(int)		PL_get_long(term_t t, long *i) WUNUSED;
PL_EXPORT(int)		PL_get_intptr(term_t t, intptr_t *i) WUNUSED;
PL_EXPORT(int)		PL_get_pointer(term_t t, void **ptr) WUNUSED;
PL_EXPORT(int)		PL_get_float(term_t t, double *f) WUNUSED;
PL_EXPORT(int)		PL_get_functor(term_t t, functor_t *f) WUNUSED;
PL_EXPORT(int)		PL_get_name_arity(term_t t, atom_t *name, int *arity) WUNUSED;
PL_EXPORT(int)		PL_get_module(term_t t, module_t *module) WUNUSED;
PL_EXPORT(int)		PL_get_arg(int index, term_t t, term_t a) WUNUSED;
PL_EXPORT(int)		PL_get_list(term_t l, term_t h, term_t t) WUNUSED;
PL_EXPORT(int)		PL_get_head(term_t l, term_t h) WUNUSED;
PL_EXPORT(int)		PL_get_tail(term_t l, term_t t) WUNUSED;
PL_EXPORT(int)		PL_get_nil(term_t l) WUNUSED;
PL_EXPORT(int)		PL_get_term_value(term_t t, term_value_t *v) WUNUSED;
PL_EXPORT(char *)	PL_quote(int chr, const char *data);

			/* Verify types */
PL_EXPORT(int)		PL_term_type(term_t t);
PL_EXPORT(int)		PL_is_variable(term_t t);
PL_EXPORT(int)		PL_is_ground(term_t t);
PL_EXPORT(int)		PL_is_atom(term_t t);
PL_EXPORT(int)		PL_is_integer(term_t t);
PL_EXPORT(int)		PL_is_string(term_t t);
PL_EXPORT(int)		PL_is_float(term_t t);
PL_EXPORT(int)		PL_is_rational(term_t t);
PL_EXPORT(int)		PL_is_compound(term_t t);
PL_EXPORT(int)		PL_is_callable(term_t t);
PL_EXPORT(int)		PL_is_functor(term_t t, functor_t f);
PL_EXPORT(int)		PL_is_list(term_t t);
PL_EXPORT(int)		PL_is_pair(term_t t);
PL_EXPORT(int)		PL_is_atomic(term_t t);
PL_EXPORT(int)		PL_is_number(term_t t);
PL_EXPORT(int)		PL_is_acyclic(term_t t);

			/* Assign to term-references */
PL_EXPORT(int)		PL_put_variable(term_t t);
PL_EXPORT(int)		PL_put_atom(term_t t, atom_t a);
PL_EXPORT(int)		PL_put_bool(term_t t, int val);
PL_EXPORT(int)		PL_put_atom_chars(term_t t, const char *chars);
PL_EXPORT(int)		PL_put_string_chars(term_t t, const char *chars) WUNUSED;
PL_EXPORT(int)		PL_put_list_chars(term_t t, const char *chars) WUNUSED;
PL_EXPORT(int)		PL_put_list_codes(term_t t, const char *chars) WUNUSED;
PL_EXPORT(int)		PL_put_atom_nchars(term_t t, size_t l, const char *chars);
PL_EXPORT(int)		PL_put_string_nchars(term_t t, size_t len, const char *chars) WUNUSED;
PL_EXPORT(int)		PL_put_list_nchars(term_t t, size_t l, const char *chars) WUNUSED;
PL_EXPORT(int)		PL_put_list_ncodes(term_t t, size_t l, const char *chars) WUNUSED;
PL_EXPORT(int)		PL_put_integer(term_t t, long i) WUNUSED;
PL_EXPORT(int)		PL_put_pointer(term_t t, void *ptr) WUNUSED;
PL_EXPORT(int)		PL_put_float(term_t t, double f) WUNUSED;
PL_EXPORT(int)		PL_put_functor(term_t t, functor_t functor) WUNUSED;
PL_EXPORT(int)		PL_put_list(term_t l) WUNUSED;
PL_EXPORT(void)		PL_put_nil(term_t l);
PL_EXPORT(int)		PL_put_term(term_t t1, term_t t2);

			/* construct a functor or list-cell */
PL_EXPORT(int)		PL_cons_functor(term_t h, functor_t f, ...) WUNUSED;
PL_EXPORT(int)		PL_cons_functor_v(term_t h, functor_t fd, term_t a0) WUNUSED;
PL_EXPORT(int)		PL_cons_list(term_t l, term_t h, term_t t) WUNUSED;

			/* Unify term-references */
PL_EXPORT(int)		PL_unify(term_t t1, term_t t2) WUNUSED;
PL_EXPORT(int)		PL_unify_atom(term_t t, atom_t a) WUNUSED;
PL_EXPORT(int)		PL_unify_atom_chars(term_t t, const char *chars) WUNUSED;
PL_EXPORT(int)		PL_unify_list_chars(term_t t, const char *chars) WUNUSED;
PL_EXPORT(int)		PL_unify_list_codes(term_t t, const char *chars) WUNUSED;
PL_EXPORT(int)		PL_unify_string_chars(term_t t, const char *chars) WUNUSED;
PL_EXPORT(int)		PL_unify_atom_nchars(term_t t, size_t l, const char *s) WUNUSED;
PL_EXPORT(int)		PL_unify_list_ncodes(term_t t, size_t l, const char *s) WUNUSED;
PL_EXPORT(int)		PL_unify_list_nchars(term_t t, size_t l, const char *s) WUNUSED;
PL_EXPORT(int)		PL_unify_string_nchars(term_t t,
					       size_t len,
					       const char *chars) WUNUSED;
PL_EXPORT(int)		PL_unify_bool(term_t t, int n) WUNUSED;
PL_EXPORT(int)		PL_unify_integer(term_t t, intptr_t n) WUNUSED;
PL_EXPORT(int)		PL_unify_float(term_t t, double f) WUNUSED;
PL_EXPORT(int)		PL_unify_pointer(term_t t, void *ptr) WUNUSED;
PL_EXPORT(int)		PL_unify_functor(term_t t, functor_t f) WUNUSED;
PL_EXPORT(int)		PL_unify_list(term_t l, term_t h, term_t t) WUNUSED;
PL_EXPORT(int)		PL_unify_nil(term_t l) WUNUSED;
PL_EXPORT(int)		PL_unify_arg(int index, term_t t, term_t a) WUNUSED;
PL_EXPORT(int)		PL_unify_term(term_t t, ...) WUNUSED;
PL_EXPORT(int)		PL_unify_chars(term_t t, int flags,
				       size_t len, const char *s) WUNUSED;

		 /*******************************
		 *	       LISTS		*
		 *******************************/

PL_EXPORT(int)		PL_skip_list(term_t list, term_t tail, size_t *len);


		 /*******************************
		 *    WIDE CHARACTER VERSIONS	*
		 *******************************/

PL_EXPORT(int)		PL_unify_wchars(term_t t, int type,
					size_t len, const pl_wchar_t *s) WUNUSED;
PL_EXPORT(int)		PL_unify_wchars_diff(term_t t, term_t tail, int type,
					size_t len, const pl_wchar_t *s) WUNUSED;
PL_EXPORT(int)		PL_get_wchars(term_t l,
				      size_t *length, pl_wchar_t **s,
				      unsigned flags) WUNUSED;
PL_EXPORT(size_t)	PL_utf8_strlen(const char *s, size_t len) WUNUSED;


		 /*******************************
		 *	   WIDE INTEGERS	*
		 *******************************/


PL_EXPORT(int)		PL_get_int64(term_t t, int64_t *i) WUNUSED;
PL_EXPORT(int)		PL_unify_int64(term_t t, int64_t value) WUNUSED;
PL_EXPORT(int)		PL_put_int64(term_t t, int64_t i) WUNUSED;


		 /*******************************
		 *     ATTRIBUTED VARIABLES	*
		 *******************************/

PL_EXPORT(int)		PL_is_attvar(term_t t);
PL_EXPORT(int)		PL_get_attr(term_t v, term_t a);


		 /*******************************
		 *	      ERRORS		*
		 *******************************/

PL_EXPORT(int)		PL_get_atom_ex(term_t t, atom_t *a);
PL_EXPORT(int)		PL_get_integer_ex(term_t t, int *i);
PL_EXPORT(int)		PL_get_long_ex(term_t t, long *i);
PL_EXPORT(int)		PL_get_int64_ex(term_t t, int64_t *i);
PL_EXPORT(int)		PL_get_intptr_ex(term_t t, intptr_t *i);
PL_EXPORT(int)		PL_get_size_ex(term_t t, size_t *i);
PL_EXPORT(int)		PL_get_bool_ex(term_t t, int *i);
PL_EXPORT(int)		PL_get_float_ex(term_t t, double *f);
PL_EXPORT(int)		PL_get_char_ex(term_t t, int *p, int eof);
PL_EXPORT(int)		PL_unify_bool_ex(term_t t, int val);
PL_EXPORT(int)		PL_get_pointer_ex(term_t t, void **addrp);
PL_EXPORT(int)		PL_unify_list_ex(term_t l, term_t h, term_t t);
PL_EXPORT(int)		PL_unify_nil_ex(term_t l);
PL_EXPORT(int)		PL_get_list_ex(term_t l, term_t h, term_t t);
PL_EXPORT(int)		PL_get_nil_ex(term_t l);

PL_EXPORT(int)		PL_instantiation_error(term_t culprit);
PL_EXPORT(int)		PL_uninstantiation_error(term_t culprit);
PL_EXPORT(int)		PL_representation_error(const char *resource);
PL_EXPORT(int)		PL_type_error(const char *expected, term_t culprit);
PL_EXPORT(int)		PL_domain_error(const char *expected, term_t culprit);
PL_EXPORT(int)		PL_existence_error(const char *type, term_t culprit);
PL_EXPORT(int)		PL_permission_error(const char *operation,
					    const char *type, term_t culprit);
PL_EXPORT(int)		PL_resource_error(const char *resource);


		 /*******************************
		 *	       BLOBS		*
		 *******************************/

#define PL_BLOB_MAGIC_B	0x75293a00	/* Magic to validate a blob-type */
#define PL_BLOB_VERSION 1		/* Current version */
#define PL_BLOB_MAGIC	(PL_BLOB_MAGIC_B|PL_BLOB_VERSION)

#define PL_BLOB_UNIQUE	0x01		/* Blob content is unique */
#define PL_BLOB_TEXT	0x02		/* blob contains text */
#define PL_BLOB_NOCOPY	0x04		/* do not copy the data */
#define PL_BLOB_WCHAR	0x08		/* wide character string */

typedef struct PL_blob_t
{ uintptr_t		magic;		/* PL_BLOB_MAGIC */
  uintptr_t		flags;		/* PL_BLOB_* */
  char *		name;		/* name of the type */
  int			(*release)(atom_t a);
  int			(*compare)(atom_t a, atom_t b);
#ifdef SIO_MAGIC
  int			(*write)(IOSTREAM *s, atom_t a, int flags);
#else
  int			(*write)(void *s, atom_t a, int flags);
#endif
  void			(*acquire)(atom_t a);
#ifdef SIO_MAGIC
  int			(*save)(atom_t a, IOSTREAM *s);
  atom_t		(*load)(IOSTREAM *s);
#else
  int			(*save)(atom_t a, void*);
  atom_t		(*load)(void *s);
#endif
					/* private */
  void *		reserved[10];	/* for future extension */
  int			registered;	/* Already registered? */
  int			rank;		/* Rank for ordering atoms */
  struct PL_blob_t *    next;		/* next in registered type-chain */
  atom_t		atom_name;	/* Name as atom */
} PL_blob_t;

PL_EXPORT(int)		PL_is_blob(term_t t, PL_blob_t **type);
PL_EXPORT(int)		PL_unify_blob(term_t t, void *blob, size_t len,
				      PL_blob_t *type);
PL_EXPORT(int)		PL_put_blob(term_t t, void *blob, size_t len,
				    PL_blob_t *type);
PL_EXPORT(int)		PL_get_blob(term_t t, void **blob, size_t *len,
				    PL_blob_t **type);

PL_EXPORT(void*)	PL_blob_data(atom_t a,
				     size_t *len,
				     struct PL_blob_t **type);

PL_EXPORT(void)		PL_register_blob_type(PL_blob_t *type);
PL_EXPORT(PL_blob_t*)	PL_find_blob_type(const char* name);
PL_EXPORT(int)		PL_unregister_blob_type(PL_blob_t *type);


#ifdef __GNU_MP__

		 /*******************************
		 *	       GMP		*
		 *******************************/

PL_EXPORT(int)	PL_get_mpz(term_t t, mpz_t mpz) WUNUSED;
PL_EXPORT(int)	PL_get_mpq(term_t t,  mpq_t mpq) WUNUSED;
PL_EXPORT(int)	PL_unify_mpz(term_t t, mpz_t mpz) WUNUSED;
PL_EXPORT(int)	PL_unify_mpq(term_t t, mpq_t mpq) WUNUSED;

#endif /*__GNU_MP__*/

		 /*******************************
		 *	  FILENAME SUPPORT	*
		 *******************************/

#define PL_FILE_ABSOLUTE	0x01	/* return absolute path */
#define PL_FILE_OSPATH		0x02	/* return path in OS notation */
#define PL_FILE_SEARCH		0x04	/* use file_search_path */
#define PL_FILE_EXIST		0x08	/* demand file to exist */
#define PL_FILE_READ		0x10	/* demand read-access */
#define PL_FILE_WRITE		0x20	/* demand write-access */
#define PL_FILE_EXECUTE		0x40	/* demand execute-access */
#define PL_FILE_NOERRORS	0x80	/* do not raise exceptions */

PL_EXPORT(int)		PL_get_file_name(term_t n, char **name, int flags);
PL_EXPORT(int)		PL_get_file_nameW(term_t n, wchar_t **name, int flags);
PL_EXPORT(void)		PL_changed_cwd(void); /* foreign code changed CWD */
PL_EXPORT(char *)	PL_cwd(char *buf, size_t buflen);


		 /*******************************
		 *    QUINTUS/SICSTUS WRAPPER	*
		 *******************************/

PL_EXPORT(int)		PL_cvt_i_int(term_t p, int *c);
PL_EXPORT(int)		PL_cvt_i_long(term_t p, long *c);
PL_EXPORT(int)		PL_cvt_i_size_t(term_t p, size_t *c);
PL_EXPORT(int)		PL_cvt_i_float(term_t p, double *c);
PL_EXPORT(int)		PL_cvt_i_single(term_t p, float *c);
PL_EXPORT(int)		PL_cvt_i_string(term_t p, char **c);
PL_EXPORT(int)		PL_cvt_i_codes(term_t p, char **c);
PL_EXPORT(int)		PL_cvt_i_atom(term_t p, atom_t *c);
PL_EXPORT(int)		PL_cvt_i_address(term_t p, void *c);
PL_EXPORT(int)		PL_cvt_o_int64(int64_t c, term_t p);
PL_EXPORT(int)		PL_cvt_o_float(double c, term_t p);
PL_EXPORT(int)		PL_cvt_o_single(float c, term_t p);
PL_EXPORT(int)		PL_cvt_o_string(const char *c, term_t p);
PL_EXPORT(int)		PL_cvt_o_codes(const char *c, term_t p);
PL_EXPORT(int)		PL_cvt_o_atom(atom_t c, term_t p);
PL_EXPORT(int)		PL_cvt_o_address(void *address, term_t p);
PL_EXPORT(term_t)	PL_new_nil_ref(void);

/* set/get encoding for PL_cvt_*_string() functions.  The default
   is UTF-8 (REP_UTF8)
*/

PL_EXPORT(int)		PL_cvt_encoding(void);
PL_EXPORT(int)		PL_cvt_set_encoding(int enc);
PL_EXPORT(void)		SP_set_state(int state);
PL_EXPORT(int)		SP_get_state(void);


		 /*******************************
		 *	     COMPARE		*
		 *******************************/

PL_EXPORT(int)		PL_compare(term_t t1, term_t t2);
PL_EXPORT(int)		PL_same_compound(term_t t1, term_t t2);

		 /*******************************
		 *	     MESSAGES		*
		 *******************************/

PL_EXPORT(int)		PL_warning(const char *fmt, ...);
PL_EXPORT(void)		PL_fatal_error(const char *fmt, ...);

		 /*******************************
		 *      RECORDED DATABASE	*
		 *******************************/

PL_EXPORT(record_t)	PL_record(term_t term);
PL_EXPORT(int)		PL_recorded(record_t record, term_t term);
PL_EXPORT(void)		PL_erase(record_t record);

PL_EXPORT(char *)	PL_record_external(term_t t, size_t *size);
PL_EXPORT(int)		PL_recorded_external(const char *rec, term_t term);
PL_EXPORT(int)		PL_erase_external(char *rec);

		 /*******************************
		 *	   PROLOG FLAGS		*
		 *******************************/

#define PL_set_feature  PL_set_prolog_flag /* compatibility */
PL_EXPORT(int)		PL_set_prolog_flag(const char *name, int type, ...);


		 /*******************************
		 *	INTERNAL FUNCTIONS	*
		 *******************************/

PL_EXPORT(PL_atomic_t)	_PL_get_atomic(term_t t);
PL_EXPORT(void)		_PL_put_atomic(term_t t, PL_atomic_t a);
PL_EXPORT(int)		_PL_unify_atomic(term_t t, PL_atomic_t a);
PL_EXPORT(void)		_PL_get_arg(int index, term_t t, term_t a);


		 /*******************************
		 *	    CHAR BUFFERS	*
		 *******************************/

#define CVT_ATOM	0x0001
#define CVT_STRING	0x0002
#define CVT_LIST	0x0004
#define CVT_INTEGER	0x0008
#define CVT_FLOAT	0x0010
#define CVT_VARIABLE	0x0020
#define CVT_NUMBER	(CVT_INTEGER|CVT_FLOAT)
#define CVT_ATOMIC	(CVT_NUMBER|CVT_ATOM|CVT_STRING)
#define CVT_WRITE	0x0040
#define CVT_WRITE_CANONICAL 0x0080
#define CVT_ALL		(CVT_ATOMIC|CVT_LIST)
#define CVT_MASK	0x00ff

#define BUF_DISCARDABLE	0x0000
#define BUF_RING	0x0100
#define BUF_MALLOC	0x0200

#define CVT_EXCEPTION	0x10000		/* throw exception on error */
#define CVT_VARNOFAIL	0x20000		/* return 2 if argument is unbound */

/* - - - - - - - - - - - - - - - - - - - - - - - - - - - - - - - - - - - - -
Output   representation   for   PL_get_chars()     and    friends.   The
prepresentation type REP_FN is for   PL_get_file_name()  and friends. On
Windows we use UTF-8 which is translated   by the `XOS' layer to Windows
UNICODE file functions.
- - - - - - - - - - - - - - - - - - - - - - - - - - - - - - - - - - - - - */

#define REP_ISO_LATIN_1 0x0000		/* output representation */
#define REP_UTF8	0x1000
#define REP_MB		0x2000
#ifdef __WINDOWS__
#define REP_FN		REP_UTF8
#else
#define REP_FN		REP_MB
#endif

#define PL_DIFF_LIST	0x20000		/* PL_unify_chars() */


#ifdef SIO_MAGIC			/* defined from <SWI-Stream.h> */
		 /*******************************
		 *	  STREAM SUPPORT	*
		 *******************************/

					/* Make IOSTREAM known to Prolog */
#define PL_open_stream  PL_unify_stream	/* compatibility */
PL_EXPORT(int)		PL_unify_stream(term_t t, IOSTREAM *s);
PL_EXPORT(int)		PL_get_stream_handle(term_t t, IOSTREAM **s);
PL_EXPORT(int)		PL_release_stream(IOSTREAM *s);
PL_EXPORT(IOSTREAM *)	PL_open_resource(module_t m,
					 const char *name,
					 const char *rc_class,
					 const char *mode);

PL_EXPORT(IOSTREAM *)*_PL_streams(void);	/* base of streams */
#ifndef PL_KERNEL
#define Suser_input  (_PL_streams()[0])
#define Suser_output (_PL_streams()[1])
#define Suser_error  (_PL_streams()[2])
#endif

#define PL_WRT_QUOTED		0x01	/* quote atoms */
#define PL_WRT_IGNOREOPS	0x02	/* ignore list/operators */
#define PL_WRT_NUMBERVARS	0x04	/* print $VAR(N) as a variable */
#define PL_WRT_PORTRAY		0x08	/* call portray */
#define PL_WRT_CHARESCAPES	0x10	/* Output ISO escape sequences */
#define PL_WRT_BACKQUOTED_STRING 0x20	/* Write strings as `...` */
					/* Write attributed variables */
#define PL_WRT_ATTVAR_IGNORE	0x040	/* Default: just write the var */
#define PL_WRT_ATTVAR_DOTS	0x080	/* Write as Var{...} */
#define PL_WRT_ATTVAR_WRITE	0x100	/* Write as Var{Attributes} */
#define PL_WRT_ATTVAR_PORTRAY	0x200	/* Use Module:portray_attrs/2 */
#define PL_WRT_ATTVAR_MASK \
	(PL_WRT_ATTVAR_IGNORE | \
	 PL_WRT_ATTVAR_DOTS | \
	 PL_WRT_ATTVAR_WRITE | \
	 PL_WRT_ATTVAR_PORTRAY)
#define PL_WRT_BLOB_PORTRAY	0x400	/* Use portray to emit non-text blobs */
#define PL_WRT_NO_CYCLES	0x800	/* Never emit @(Template,Subst) */
#define PL_WRT_LIST	       0x1000	/* Write [...], even with ignoreops */
#define PL_WRT_NEWLINE	       0x2000	/* Add a newline */

PL_EXPORT(int) PL_write_term(IOSTREAM *s,
			     term_t term,
			     int precedence,
			     int flags);

					/* PL_ttymode() results */
#define PL_NOTTY	0		/* -tty in effect */
#define PL_RAWTTY	1		/* get_single_char/1 */
#define PL_COOKEDTTY	2		/* normal input */

PL_EXPORT(int)		PL_ttymode(IOSTREAM *s);

#endif /*SIO_MAGIC*/

PL_EXPORT(int) PL_chars_to_term(const char *chars,
				 term_t term);


		 /*******************************
		 *	    EMBEDDING		*
		 *******************************/

PL_EXPORT(int)		PL_initialise(int argc, char **argv);
PL_EXPORT(int)		PL_is_initialised(int *argc, char ***argv);
#ifdef __CYGWIN__
PL_EXPORT(void)		PL_install_readline(void);
#else
install_t		PL_install_readline(void);
#endif
PL_EXPORT(int)		PL_toplevel(void);
PL_EXPORT(int)		PL_cleanup(int status);
PL_EXPORT(void)		PL_cleanup_fork();
PL_EXPORT(void)		PL_halt(int status) NORETURN;

		 /*******************************
		 *      INPUT/PROMPT/ETC	*
		 *******************************/

/* - - - - - - - - - - - - - - - - - - - - - - - - - - - - - - - - - - - - -
NOTE: the functions in this section are   not  documented, as as yet not
adviced for public usage.  They  are   intended  to  provide an abstract
interface for the GNU readline  interface   as  defined in pl-rl.c. This
abstract interface is necessary to make an embeddable system without the
readline overhead.
- - - - - - - - - - - - - - - - - - - - - - - - - - - - - - - - - - - - - */
					/* PL_dispatch() modes */
#define PL_DISPATCH_NOWAIT    0		/* Dispatch only once */
#define PL_DISPATCH_WAIT      1		/* Dispatch till input available */
#define PL_DISPATCH_INSTALLED 2		/* dispatch function installed? */

PL_EXPORT(int)		PL_dispatch(int fd, int wait);
PL_EXPORT(void)		PL_add_to_protocol(const char *buf, size_t count);
PL_EXPORT(char *)	PL_prompt_string(int fd);
PL_EXPORT(void)		PL_write_prompt(int dowrite);
PL_EXPORT(void)		PL_prompt_next(int fd);
PL_EXPORT(char *)	PL_atom_generator(const char *prefix, int state);
PL_EXPORT(pl_wchar_t*)  PL_atom_generator_w(const pl_wchar_t *pref,
					    pl_wchar_t *buffer,
					    size_t buflen,
					    int state);


		 /*******************************
		 *	MEMORY ALLOCATION	*
		 *******************************/

PL_EXPORT(void *)	PL_malloc(size_t size);
PL_EXPORT(void *)	PL_malloc_atomic(size_t size);
PL_EXPORT(void *)	PL_malloc_uncollectable(size_t size);
PL_EXPORT(void *)	PL_malloc_atomic_uncollectable(size_t size);
PL_EXPORT(void *)	PL_realloc(void *mem, size_t size);
PL_EXPORT(void *)	PL_malloc_unmanaged(size_t size);
PL_EXPORT(void *)	PL_malloc_atomic_unmanaged(size_t size);
PL_EXPORT(void)		PL_free(void *mem);
PL_EXPORT(int)		PL_linger(void *mem);


		/********************************
		*             HOOKS		*
		********************************/

#define PL_DISPATCH_INPUT   0		/* There is input available */
#define PL_DISPATCH_TIMEOUT 1		/* Dispatch timeout */

typedef int  (*PL_dispatch_hook_t)(int fd);
typedef void (*PL_abort_hook_t)(void);
typedef void (*PL_initialise_hook_t)(int argc, char **argv);
typedef int  (*PL_agc_hook_t)(atom_t a);

PL_EXPORT(PL_dispatch_hook_t)	PL_dispatch_hook(PL_dispatch_hook_t);
PL_EXPORT(void)			PL_abort_hook(PL_abort_hook_t);
PL_EXPORT(void)			PL_initialise_hook(PL_initialise_hook_t);
PL_EXPORT(int)			PL_abort_unhook(PL_abort_hook_t);
PL_EXPORT(PL_agc_hook_t)	PL_agc_hook(PL_agc_hook_t);


		/********************************
		*            SIGNALS            *
		*********************************/

#define PL_SIGSYNC	0x00010000	/* call handler synchronously */
#define PL_SIGNOFRAME	0x00020000	/* Do not create a Prolog frame */

PL_EXPORT(void) (*PL_signal(int sig, void (*func)(int)))(int);
PL_EXPORT(void) PL_interrupt(int sig);
PL_EXPORT(int)  PL_raise(int sig);
PL_EXPORT(int)  PL_handle_signals(void);
PL_EXPORT(int)	PL_get_signum_ex(term_t sig, int *n);


		/********************************
		*      PROLOG ACTION/QUERY      *
		*********************************/

#define	PL_ACTION_TRACE		1	/* switch to trace mode */
#define PL_ACTION_DEBUG		2	/* switch to debug mode */
#define PL_ACTION_BACKTRACE	3	/* show a backtrace (stack dump) */
#define PL_ACTION_BREAK		4	/* create a break environment */
#define PL_ACTION_HALT		5	/* halt Prolog execution */
#define PL_ACTION_ABORT		6	/* generate a Prolog abort */
					/* 7: Obsolete PL_ACTION_SYMBOLFILE */
#define PL_ACTION_WRITE		8	/* write via Prolog i/o buffer */
#define PL_ACTION_FLUSH		9	/* Flush Prolog i/o buffer */
#define PL_ACTION_GUIAPP	10	/* Win32: set when this is a gui */
#define PL_ACTION_ATTACH_CONSOLE 11	/* MT: Attach a console */
#define PL_GMP_SET_ALLOC_FUNCTIONS 12	/* GMP: do not change allocation functions */

#define PL_BT_SAFE		0x1	/* Do not try to print goals */
#define PL_BT_USER		0x2	/* Only show user-goals */

PL_EXPORT(int)	PL_action(int, ...);	/* perform some action */
PL_EXPORT(void) PL_on_halt(void (*)(int, void *), void *);
PL_EXPORT(void) PL_backtrace(int depth, int flags);

		/********************************
		*         QUERY PROLOG          *
		*********************************/

#define PL_QUERY_ARGC		1	/* return main() argc */
#define PL_QUERY_ARGV		2	/* return main() argv */
					/* 3: Obsolete PL_QUERY_SYMBOLFILE */
					/* 4: Obsolete PL_QUERY_ORGSYMBOLFILE*/
#define PL_QUERY_GETC		5	/* Read character from terminal */
#define PL_QUERY_MAX_INTEGER	6	/* largest integer */
#define PL_QUERY_MIN_INTEGER	7	/* smallest integer */
#define PL_QUERY_MAX_TAGGED_INT	8	/* largest tagged integer */
#define PL_QUERY_MIN_TAGGED_INT	9	/* smallest tagged integer */
#define PL_QUERY_VERSION        10	/* 207006 = 2.7.6 */
#define PL_QUERY_MAX_THREADS	11	/* maximum thread count */
#define PL_QUERY_ENCODING	12	/* I/O encoding */
#define PL_QUERY_USER_CPU	13	/* User CPU in milliseconds */
#define PL_QUERY_HALTING	14	/* If TRUE, we are in PL_cleanup() */

PL_EXPORT(intptr_t)	PL_query(int);	/* get information from Prolog */


		 /*******************************
		 *	  PROLOG THREADS	*
		 *******************************/

typedef struct
{ long	    local_size;			/* Stack sizes (Kbytes) */
  long	    global_size;
  long	    trail_size;
  long	    argument_size;
  char *    alias;			/* alias name */
  int	  (*cancel)(int id);		/* cancel function */
  void *    reserved[5];		/* reserved for extensions */
} PL_thread_attr_t;


PL_EXPORT(int)	PL_thread_self(void);	/* Prolog thread id (-1 if none) */
PL_EXPORT(int)  PL_unify_thread_id(term_t t, int i);
PL_EXPORT(int)	PL_get_thread_id_ex(term_t t, int *idp);
PL_EXPORT(int)	PL_get_thread_alias(int tid, atom_t *alias);	/* Locks alias */
PL_EXPORT(int)	PL_thread_attach_engine(PL_thread_attr_t *attr);
PL_EXPORT(int)	PL_thread_destroy_engine(void);
PL_EXPORT(int)	PL_thread_at_exit(void (*function)(void *),
				  void *closure,
				  int global);
PL_EXPORT(int)	PL_thread_raise(int tid, int sig);
#if defined(_WINDOWS_) || defined(_WINDOWS_H)	/* <windows.h> is included */
PL_EXPORT(int) PL_w32thread_raise(DWORD dwTid, int sig);
PL_EXPORT(int) PL_wait_for_console_input(void *handle);
PL_EXPORT(int) PL_w32_wrap_ansi_console(void);
#endif

		 /*******************************
		 *	 ENGINES (MT-ONLY)	*
		 *******************************/

#define PL_ENGINE_MAIN	  ((PL_engine_t)0x1)
#define PL_ENGINE_CURRENT ((PL_engine_t)0x2)

#define PL_ENGINE_SET   0		/* engine set successfully */
#define PL_ENGINE_INVAL	2		/* engine doesn't exist */
#define PL_ENGINE_INUSE	3		/* engine is in use */

PL_EXPORT(PL_engine_t)	PL_create_engine(PL_thread_attr_t *attributes);
PL_EXPORT(int)		PL_set_engine(PL_engine_t engine, PL_engine_t *old);
PL_EXPORT(int)		PL_destroy_engine(PL_engine_t engine);


		 /*******************************
		 *	     PROFILER		*
		 *******************************/

typedef struct
{ int	(*unify)(term_t t, void *handle);	/* implementation --> Prolog */
  int   (*get)(term_t t, void **handle);	/* Prolog --> implementation */
  void	(*activate)(int active);		/* (de)activate */
  intptr_t	magic;					/* PROFTYPE_MAGIC */
} PL_prof_type_t;

PL_EXPORT(int)		PL_register_profile_type(PL_prof_type_t *type);
PL_EXPORT(void*)	PL_prof_call(void *handle, PL_prof_type_t *type);
PL_EXPORT(void)		PL_prof_exit(void *node);


		 /*******************************
		 *	 WINDOWS MESSAGES	*
		 *******************************/

#if defined(_WINDOWS_) || defined(_WINDOWS_H)	/* <windows.h> is included */
#define PL_MSG_EXCEPTION_RAISED -1
#define PL_MSG_IGNORED 0
#define PL_MSG_HANDLED 1

PL_EXPORT(LRESULT)	PL_win_message_proc(HWND hwnd,
					    UINT message,
					    WPARAM wParam,
					    LPARAM lParam);
#endif /* _WINDOWS_/_WINDOWS_H */


		 /*******************************
		 *       FAST XPCE SUPPORT	*
		 *******************************/

typedef struct
{ int type;				/* PL_INTEGER or PL_ATOM */
  union
  { uintptr_t i;			/* integer reference value */
    atom_t	  a;			/* atom reference value */
  } value;
} xpceref_t;

PL_EXPORT(int) _PL_get_xpce_reference(term_t t, xpceref_t *ref);
PL_EXPORT(int) _PL_unify_xpce_reference(term_t t, xpceref_t *ref);
PL_EXPORT(int) _PL_put_xpce_reference_i(term_t t, uintptr_t r);
PL_EXPORT(int) _PL_put_xpce_reference_a(term_t t, atom_t name);



		 /*******************************
		 *         TRACE SUPPORT	*
		 *******************************/

#ifndef _PL_INCLUDE_H
typedef void *QueryFrame;
typedef void *LocalFrame;
typedef void *Code;
#endif

typedef struct pl_context_t
{ PL_engine_t   ld;			/* Engine */
  QueryFrame	qf;			/* Current query */
  LocalFrame	fr;			/* Current localframe */
  Code		pc;			/* Code pointer */
  void *	reserved[10];		/* Reserved for extensions */
} pl_context_t;

PL_EXPORT(int)	PL_get_context(struct pl_context_t *c, int thead_id);
PL_EXPORT(int)	PL_step_context(struct pl_context_t *c);
PL_EXPORT(int)	PL_describe_context(struct pl_context_t *c,
				    char *buf, size_t len);

#ifdef __cplusplus
}
#endif

#endif /*_FLI_H_INCLUDED*/<|MERGE_RESOLUTION|>--- conflicted
+++ resolved
@@ -55,11 +55,7 @@
 /* PLVERSION: 10000 * <Major> + 100 * <Minor> + <Patch> */
 
 #ifndef PLVERSION
-<<<<<<< HEAD
-#define PLVERSION 60201
-=======
-#define PLVERSION 60301
->>>>>>> 8d45a85a
+#define PLVERSION 60202
 #endif
 
 		 /*******************************
