--- conflicted
+++ resolved
@@ -179,11 +179,7 @@
 static arglist libdirs;			/* -L library directories */
 static arglist includedirs;		/* -I include directories */
 
-<<<<<<< HEAD
-static char *pllib;    			/* -lswipl, swipl.lib, ... */
-=======
 static char *pllib;			/* -lswipl, swipl.lib, ... */
->>>>>>> af6aec9a
 
 static char *pl;			/* Prolog executable */
 static char *cc;			/* CC executable */
