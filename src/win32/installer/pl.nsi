--- conflicted
+++ resolved
@@ -285,10 +285,7 @@
   File ${SWIPL}\bin\libjpeg-8.dll
   File ${SWIPL}\bin\ssleay32.dll
   File ${SWIPL}\bin\libarchive-13.dll
-<<<<<<< HEAD
-=======
   File /nonfatal ${SWIPL}\bin\libdwarf.dll
->>>>>>> c449b5e0
   File /nonfatal ${SWIPL}\bin\libgcc_s_sjlj-1.dll
 !else
   File ${SWIPL}\bin\swipl.dll
