/*  Part of SWI-Prolog

    Author:        Jan Wielemaker
    E-mail:        J.Wielemaker@cs.vu.nl
    WWW:           http://www.swi-prolog.org
    Copyright (C): 1985-2012, University of Amsterdam
			      VU University Amsterdam

    This library is free software; you can redistribute it and/or
    modify it under the terms of the GNU Lesser General Public
    License as published by the Free Software Foundation; either
    version 2.1 of the License, or (at your option) any later version.

    This library is distributed in the hope that it will be useful,
    but WITHOUT ANY WARRANTY; without even the implied warranty of
    MERCHANTABILITY or FITNESS FOR A PARTICULAR PURPOSE.  See the GNU
    Lesser General Public License for more details.

    You should have received a copy of the GNU Lesser General Public
    License along with this library; if not, write to the Free Software
    Foundation, Inc., 51 Franklin Street, Fifth Floor, Boston, MA  02110-1301  USA
*/

/* - - - - - - - - - - - - - - - - - - - - - - - - - - - - - - - - - - - - -
This module is far too big.  It defines a layer around open(), etc.   to
get  opening  and  closing  of  files to the symbolic level required for
Prolog.  It also defines basic I/O  predicates,  stream  based  I/O  and
finally  a  bundle  of  operations  on  files,  such  as name expansion,
renaming, deleting, etc.  Most of this module is rather straightforward.

If time is there I will have a look at all this to  clean  it.   Notably
handling times must be cleaned, but that not only holds for this module.
- - - - - - - - - - - - - - - - - - - - - - - - - - - - - - - - - - - - - */

/*#define O_DEBUG 1*/
/*#define O_DEBUG_MT 1*/

#define NEEDS_SWINSOCK
#include "pl-incl.h"
#include "pl-ctype.h"
#include "pl-utf8.h"
#include <errno.h>

#ifdef HAVE_SYS_SELECT_H
#include <sys/select.h>
#endif
#ifdef HAVE_SYS_TIME_H
#include <sys/time.h>
#endif
#ifdef HAVE_SYS_PARAM_H
#include <sys/param.h>
#endif
#ifdef HAVE_SYS_FILE_H
#include <sys/file.h>
#endif
#ifdef HAVE_UNISTD_H
#include <unistd.h>
#endif
#ifdef HAVE_BSTRING_H
#include <bstring.h>
#endif

#define LOCK()   PL_LOCK(L_FILE)	/* MT locking */
#define UNLOCK() PL_UNLOCK(L_FILE)

#undef LD				/* fetch LD once per function */
#define LD LOCAL_LD

/* there are two types of stream property functions. In the usual case,
   they have an argument, but in a few cases they don't */
typedef int (*property0_t)(IOSTREAM *s ARG_LD);
typedef int (*property_t)(IOSTREAM *s, term_t prop ARG_LD);

static int	bad_encoding(const char *msg, atom_t name);
static int	noprotocol(void);
static PL_blob_t stream_blob;

const atom_t standardStreams[] =
{ ATOM_user_input,			/* 0 */
  ATOM_user_output,			/* 1 */
  ATOM_user_error,			/* 2 */
  ATOM_current_input,			/* 3 */
  ATOM_current_output,			/* 4 */
  ATOM_protocol,			/* 5 */
  NULL_ATOM
};


static int
standardStreamIndexFromName(atom_t name)
{ const atom_t *ap;

  for(ap=standardStreams; *ap; ap++)
  { if ( *ap == name )
      return (int)(ap - standardStreams);
  }

  return -1;
}


static int
standardStreamIndexFromStream(IOSTREAM *s)
{ GET_LD
  IOSTREAM **sp = LD->IO.streams;
  int i = 0;

  for( ; i<6; i++, sp++ )
  { if ( *sp == s )
      return i;
  }

  return -1;
}


		 /*******************************
		 *	   BOOKKEEPING		*
		 *******************************/

static void aliasStream(IOSTREAM *s, atom_t alias);
static void unaliasStream(IOSTREAM *s, atom_t name);

static Table streamAliases;		/* alias --> stream */
static Table streamContext;		/* stream --> extra data */

typedef struct _alias
{ struct _alias *next;
  atom_t name;
} alias;


#define IO_TELL	0x001			/* opened by tell/1 */
#define IO_SEE  0x002			/* opened by see/1 */

typedef struct
{ alias *alias_head;
  alias *alias_tail;
  atom_t filename;			/* associated filename */
  unsigned flags;
} stream_context;


static stream_context *
getStreamContext(IOSTREAM *s)
{ if ( !s->context )
  { stream_context *ctx = allocHeapOrHalt(sizeof(*ctx));

    DEBUG(1, Sdprintf("Created ctx=%p for stream %p\n", ctx, s));

    ctx->alias_head = ctx->alias_tail = NULL;
    ctx->filename = NULL_ATOM;
    ctx->flags = 0;
    addHTable(streamContext, s, ctx);
    s->context = ctx;
  }

  return (stream_context*)s->context;
}

static stream_context *
getExistingStreamContext(IOSTREAM *s)
{ return (stream_context*)s->context;
}

<<<<<<< HEAD
=======

>>>>>>> 8fa2bc6a
/* MT: Must be called locked */

static void
aliasStream(IOSTREAM *s, atom_t name)
{ stream_context *ctx;
  Symbol symb;
  alias *a;

					/* ensure name is free (error?) */
  if ( (symb = lookupHTable(streamAliases, (void *)name)) )
    unaliasStream(symb->value, name);

  ctx = getStreamContext(s);
  addHTable(streamAliases, (void *)name, s);
  PL_register_atom(name);

  a = allocHeapOrHalt(sizeof(*a));
  a->next = NULL;
  a->name = name;

  if ( ctx->alias_tail )
  { ctx->alias_tail->next = a;
    ctx->alias_tail = a;
  } else
  { ctx->alias_head = ctx->alias_tail = a;
  }
}

/* MT: Locked by freeStream()
*/

static void
unaliasStream(IOSTREAM *s, atom_t name)
{ Symbol symb;

  if ( name )
  { if ( (symb = lookupHTable(streamAliases, (void *)name)) )
    { stream_context *ctx;

      deleteSymbolHTable(streamAliases, symb);

      if ( (ctx=getExistingStreamContext(s)) )
      { alias **a;

	for(a = &ctx->alias_head; *a; a = &(*a)->next)
	{ if ( (*a)->name == name )
	  { alias *tmp = *a;

	    *a = tmp->next;
	    freeHeap(tmp, sizeof(*tmp));
	    if ( tmp == ctx->alias_tail )
	      ctx->alias_tail = NULL;

	    break;
	  }
	}
      }

      PL_unregister_atom(name);
    }
  } else				/* delete them all */
  { stream_context *ctx;

    if ( (ctx=getExistingStreamContext(s)) )
    { alias *a, *n;

      for(a = ctx->alias_head; a; a=n)
      { Symbol s2;

	n = a->next;

	if ( (s2 = lookupHTable(streamAliases, (void *)a->name)) )
	{ deleteSymbolHTable(streamAliases, s2);
	  PL_unregister_atom(a->name);
	}

	freeHeap(a, sizeof(*a));
      }

      ctx->alias_head = ctx->alias_tail = NULL;
    }
  }
}


static void
freeStream(IOSTREAM *s)
{ GET_LD
  Symbol symb;
  int i;
  IOSTREAM **sp;

  DEBUG(1, Sdprintf("freeStream(%p)\n", s));

  LOCK();
  unaliasStream(s, NULL_ATOM);
  if ( (symb=lookupHTable(streamContext, s)) )
  { stream_context *ctx = symb->value;

    if ( ctx->filename != NULL_ATOM )
    { PL_unregister_atom(ctx->filename);

      if ( ctx->filename == source_file_name )
      { source_file_name = NULL_ATOM;	/* TBD: pop? */
	source_line_no = -1;
      }
    }

    freeHeap(ctx, sizeof(*ctx));
    deleteSymbolHTable(streamContext, symb);
  }
					/* if we are a standard stream */
					/* reassociate with standard I/O */
					/* NOTE: there may be more! */
  for(i=0, sp = LD->IO.streams; i<6; i++, sp++)
  { if ( *sp == s )
    { if ( s->flags & SIO_INPUT )
	*sp = Sinput;
      else if ( sp == &Suser_error )
	*sp = Serror;
      else if ( sp == &Sprotocol )
	*sp = NULL;
      else
	*sp = Soutput;
    }
  }
  UNLOCK();
}


/* MT: locked by caller (openStream()) */
/* name must be registered by the caller */

static void
setFileNameStream(IOSTREAM *s, atom_t name)
{ stream_context *ctx = getStreamContext(s);

  if ( ctx->filename )
  { PL_unregister_atom(ctx->filename);
    ctx->filename = NULL_ATOM;
  }
  if ( !(name == NULL_ATOM || name == ATOM_) )
    ctx->filename = name;
}


atom_t
fileNameStream(IOSTREAM *s)
{ atom_t name;

  LOCK();
  name = getStreamContext(s)->filename;
  UNLOCK();

  return name;
}


void
initIO()
{ GET_LD
  const atom_t *np;
  int i;

  streamAliases = newHTable(16);
  streamContext = newHTable(16);
  PL_register_blob_type(&stream_blob);
#ifdef __unix__
{ int fd;

  if ( (fd=Sfileno(Sinput))  < 0 || !isatty(fd) ||
       (fd=Sfileno(Soutput)) < 0 || !isatty(fd) )
    PL_set_prolog_flag("tty_control", PL_BOOL, FALSE);
}
#endif
  ResetTty();

  Sclosehook(freeStream);

  Sinput->position  = &Sinput->posbuf;	/* position logging */
  Soutput->position = &Sinput->posbuf;
  Serror->position  = &Sinput->posbuf;

  ttymode = TTY_COOKED;
  PushTty(Sinput, &ttytab, TTY_SAVE);
  LD->prompt.current = ATOM_prompt;
  PL_register_atom(ATOM_prompt);

  Suser_input  = Sinput;
  Suser_output = Soutput;
  Suser_error  = Serror;
  Scurin       = Sinput;		/* see/tell */
  Scurout      = Soutput;
  Sprotocol    = NULL;			/* protocolling */

  getStreamContext(Sinput);		/* add for enumeration */
  getStreamContext(Soutput);
  getStreamContext(Serror);
  for( i=0, np = standardStreams; *np; np++, i++ )
    addHTable(streamAliases, (void *)*np, (void *)(intptr_t)i);

  GD->io_initialised = TRUE;
}


		 /*******************************
		 *	     GET HANDLES	*
		 *******************************/

#ifdef O_PLMT

static inline IOSTREAM *
getStream(IOSTREAM *s)
{ if ( s && s->magic == SIO_MAGIC && Slock(s) == 0 )
    return s;

  return NULL;
}

static inline IOSTREAM *
tryGetStream(IOSTREAM *s)
{ if ( s && s->magic == SIO_MAGIC && StryLock(s) == 0 )
    return s;

  return NULL;
}

static inline void
releaseStream(IOSTREAM *s)
{ if ( s->magic == SIO_MAGIC )
    Sunlock(s);
}

#else /*O_PLMT*/

#define getStream(s)	(s)
#define tryGetStream(s) (s)
#define releaseStream(s)

#endif /*O_PLMT*/

int
PL_release_stream(IOSTREAM *s)
{ if ( Sferror(s) )
    return streamStatus(s);

  releaseStream(s);
  return TRUE;
}


		 /*******************************
		 *	      ERRORS		*
		 *******************************/

static int symbol_no_stream(atom_t symbol);

static int
no_stream(term_t t, atom_t name)
{ if ( t )
    return PL_error(NULL, 0, NULL, ERR_EXISTENCE, ATOM_stream, t);
  else
    return symbol_no_stream(name);
}

static int
not_a_stream(term_t t)
{ return PL_error(NULL, 0, NULL, ERR_DOMAIN, ATOM_stream_or_alias, t);
}

static int
symbol_no_stream(atom_t symbol)
{ GET_LD
  term_t t;

  if ( (t = PL_new_term_ref()) )
  { PL_put_atom(t, symbol);
    return no_stream(t, 0);
  } else
    return FALSE;
}

static int
symbol_not_a_stream(atom_t symbol)
{ GET_LD
  term_t t = PL_new_term_ref();
  PL_put_atom(t, symbol);
  return not_a_stream(t);
}



		 /*******************************
		 *	  PROLOG HANDLES	*
		 *******************************/

typedef struct stream_ref
{ IOSTREAM *read;
  IOSTREAM *write;
} stream_ref;


static int
write_stream_ref(IOSTREAM *s, atom_t aref, int flags)
{ stream_ref *ref = PL_blob_data(aref, NULL, NULL);
  (void)flags;

  if ( ref->read && ref->write )
    Sfprintf(s, "<stream>(%p,%p)", ref->read, ref->write);
  else if ( ref->read )
    Sfprintf(s, "<stream>(%p)", ref->read);
  else
    Sfprintf(s, "<stream>(%p)", ref->write);

  return TRUE;
}


static void
acquire_stream_ref(atom_t aref)
{ stream_ref *ref = PL_blob_data(aref, NULL, NULL);

  if ( ref->read )
    ref->read->references++;
  if ( ref->write )
    ref->write->references++;
}


static int
release_stream_ref(atom_t aref)
{ stream_ref *ref = PL_blob_data(aref, NULL, NULL);

  if ( ref->read )
  { if ( --ref->read->references == 0 && ref->read->erased )
      unallocStream(ref->read);
  }
  if ( ref->write )
  { if ( --ref->write->references == 0 && ref->write->erased )
      unallocStream(ref->write);
  }

  return TRUE;
}


static int
save_stream_ref(atom_t aref, IOSTREAM *fd)
{ stream_ref *ref = PL_blob_data(aref, NULL, NULL);
  (void)fd;

  return PL_warning("Cannot save reference to <stream>(%p,%p)",
		    ref->read, ref->write);
}


static atom_t
load_stream_ref(IOSTREAM *fd)
{ (void)fd;

  return PL_new_atom("<saved-stream-ref>");
}


static PL_blob_t stream_blob =
{ PL_BLOB_MAGIC,
  PL_BLOB_UNIQUE,
  "stream",
  release_stream_ref,
  NULL,
  write_stream_ref,
  acquire_stream_ref,
  save_stream_ref,
  load_stream_ref
};


#define SH_ERRORS   0x01		/* generate errors */
#define SH_ALIAS    0x02		/* allow alias */
#define SH_UNLOCKED 0x04		/* don't lock the stream */
#define SH_OUTPUT   0x08		/* We want an output stream */
#define SH_INPUT    0x10		/* We want an input stream */

static int
get_stream_handle__LD(atom_t a, IOSTREAM **sp, int flags ARG_LD)
{ stream_ref *ref;
  PL_blob_t *type;
  IOSTREAM *s;

  ref = PL_blob_data(a, NULL, &type);
  if ( type == &stream_blob )
  { if ( ref->read )
    { if ( ref->write && (flags&SH_OUTPUT) )
	s = ref->write;
      else
	s = ref->read;
    } else
      s = ref->write;

    if ( s->erased )
       goto noent;

    assert(s->magic == SIO_MAGIC);

    if ( flags & SH_UNLOCKED )
    { *sp = s;
      return TRUE;
    } else if ( (s=getStream(s)) )
    { *sp = s;
      return TRUE;
    }

    return symbol_no_stream(a);
  } else
  { Symbol symb;

    if ( !(flags & SH_UNLOCKED) )
      LOCK();
    if ( (symb=lookupHTable(streamAliases, (void *)a)) )
    { IOSTREAM *stream;
      uintptr_t n = (uintptr_t)symb->value;

      if ( n < 6 )			/* standard stream! */
      { stream = LD->IO.streams[n];	/* TBD: No need to lock for std-streams */
      } else
	stream = symb->value;

      if ( !(flags & SH_UNLOCKED) )
	UNLOCK();

      if ( stream )
      { if ( (flags & SH_UNLOCKED) )
	{ if ( stream->magic == SIO_MAGIC )
	  { *sp = stream;
	    return TRUE;
	  }
	} else if ( (*sp = getStream(stream)) )
	  return TRUE;
	goto noent;
      }
    }
    if ( !(flags & SH_UNLOCKED) )
      UNLOCK();

    goto noent;
  }

  if ( flags & SH_ERRORS )
    symbol_not_a_stream(a);

  return FALSE;

noent:
  if ( flags & SH_ERRORS )
    symbol_no_stream(a);

  return FALSE;
}

#define get_stream_handle(t, sp, flags) \
	get_stream_handle__LD(t, sp, flags PASS_LD)


static int
term_stream_handle(term_t t, IOSTREAM **s, int flags ARG_LD)
{ atom_t a;

  if ( !PL_get_atom(t, &a) )
    return not_a_stream(t);

  return get_stream_handle(a, s, flags);
}


int
PL_get_stream_handle(term_t t, IOSTREAM **s)
{ GET_LD

  return term_stream_handle(t, s, SH_ERRORS|SH_ALIAS PASS_LD);
}


static int
unify_stream_ref(term_t t, IOSTREAM *s)
{ GET_LD
  stream_ref ref;
  int rval;

  memset(&ref, 0, sizeof(ref));
  if ( s->flags & SIO_INPUT )
    ref.read = s;
  else
    ref.write = s;

  rval = PL_unify_blob(t, &ref, sizeof(ref), &stream_blob);

  if ( !rval && !PL_is_variable(t) )
    return PL_error(NULL, 0, "stream-argument", ERR_UNINSTANTIATION, 0, t);

  return rval;
}


int
PL_unify_stream_or_alias(term_t t, IOSTREAM *s)
{ GET_LD
  int rval;
  stream_context *ctx;
  int i;

  if ( (i=standardStreamIndexFromStream(s)) >= 0 && i < 3 )
    return PL_unify_atom(t, standardStreams[i]);

  LOCK();
  ctx = getStreamContext(s);
  if ( ctx->alias_head )
    rval = PL_unify_atom(t, ctx->alias_head->name);
  else
    rval = unify_stream_ref(t, s);
  UNLOCK();


  return rval;
}


int
PL_unify_stream(term_t t, IOSTREAM *s)
{ LOCK();
  (void)getStreamContext(s);		/* get stream known to Prolog */
  UNLOCK();

  return unify_stream_ref(t, s);
}


IOSTREAM **				/* provide access to Suser_input, */
_PL_streams(void)			/* Suser_output and Suser_error */
{ GET_LD
  return &Suser_input;
}


/* - - - - - - - - - - - - - - - - - - - - - - - - - - - - - - - - - - - - -
getInputStream(term_t t, IOSTREAM **s)
getOutputStream(term_t t, IOSTREAM **s)
    These functions are the basis used by all Prolog predicates to get
    a input or output stream handle.  If t = 0, current input/output is
    returned.  This allows us to define the standard-stream based version
    simply by calling the explicit stream-based version with 0 for the
    stream argument.

    MT: The returned stream is always locked and should be returned
    using releaseStream() or streamStatus().
- - - - - - - - - - - - - - - - - - - - - - - - - - - - - - - - - - - - - */

typedef enum
{ S_DONTCARE = 0,
  S_TEXT,
  S_BINARY
} s_type;


static int
checkStreamType(s_type text, IOSTREAM *s, atom_t *error ARG_LD)
{ if ( text == S_DONTCARE || LD->IO.stream_type_check == ST_FALSE )
    return TRUE;			/* no checking */

					/* ok? */
  if ( text == S_TEXT && (s->flags&SIO_TEXT) )
    return TRUE;
  if ( text == S_BINARY && !(s->flags&SIO_TEXT) )
    return TRUE;
					/* no */
  if ( LD->IO.stream_type_check == ST_LOOSE )
  { if ( text == S_TEXT )
      return TRUE;
    if ( s->encoding == ENC_ISO_LATIN_1 ||
	 s->encoding == ENC_OCTET )
      return TRUE;
  }

  *error = (text == S_TEXT ? ATOM_binary_stream : ATOM_text_stream);
  return FALSE;
}


static int
getOutputStream__LD(term_t t, s_type text, IOSTREAM **stream ARG_LD)
{ atom_t a;
  IOSTREAM *s;
  atom_t tp;

  if ( t == 0 )
  { if ( (s = getStream(Scurout)) )
      goto ok;
    return no_stream(t, ATOM_current_output);
  }

  if ( !PL_get_atom(t, &a) )
    return not_a_stream(t);

  if ( a == ATOM_user )
  { if ( (s = getStream(Suser_output)) )
      goto ok;
    return no_stream(t, ATOM_user);
  }

  if ( !get_stream_handle(a, &s, SH_ERRORS|SH_ALIAS|SH_OUTPUT) )
    return FALSE;

ok:
  if ( !(s->flags&SIO_OUTPUT) )
  { tp = ATOM_stream;
  } else if ( checkStreamType(text, s, &tp PASS_LD) )
  { *stream = s;
    return TRUE;
  }

  releaseStream(s);
  if ( t == 0 )
  { if ( (t = PL_new_term_ref()) )
      PL_put_atom(t, ATOM_current_output);
    else
      return FALSE;				/* resource error */
  }
  return PL_error(NULL, 0, NULL, ERR_PERMISSION,
		  ATOM_output, tp, t);
}


int
getTextOutputStream__LD(term_t t, IOSTREAM **stream ARG_LD)
{ return getOutputStream(t, S_TEXT, stream);
}


int
getBinaryOutputStream__LD(term_t t, IOSTREAM **stream ARG_LD)
{ return getOutputStream(t, S_BINARY, stream);
}


static int
getInputStream__LD(term_t t, s_type text, IOSTREAM **stream ARG_LD)
{ atom_t a;
  IOSTREAM *s;
  atom_t tp;

  if ( t == 0 )
  { if ( (s = getStream(Scurin)) )
      goto ok;
    return no_stream(t, ATOM_current_input);
  }

  if ( !PL_get_atom(t, &a) )
    return not_a_stream(t);

  if ( a == ATOM_user )
  { if ( (s = getStream(Suser_input)) )
      goto ok;
    return no_stream(t, ATOM_user);
  }

  if ( !get_stream_handle(a, &s, SH_ERRORS|SH_ALIAS|SH_INPUT) )
    return FALSE;

ok:
  if ( !(s->flags&SIO_INPUT) )
  { tp = ATOM_stream;
  } else if ( checkStreamType(text, s, &tp PASS_LD) )
  { *stream = s;
    return TRUE;
  }

  releaseStream(s);
  if ( t == 0 )
  { if ( (t = PL_new_term_ref()) )
      PL_put_atom(t, ATOM_current_input);
    else
      return FALSE;				/* resource error */
  }
  return PL_error(NULL, 0, NULL, ERR_PERMISSION,
		  ATOM_input, tp, t);
}

int
getTextInputStream__LD(term_t t, IOSTREAM **stream ARG_LD)
{ return getInputStream__LD(t, S_TEXT, stream PASS_LD);
}

int
getBinaryInputStream__LD(term_t t, IOSTREAM **stream ARG_LD)
{ return getInputStream__LD(t, S_BINARY, stream PASS_LD);
}


/** stream_pairs(+Pair, -Read, -Write)
    stream_pairs(-Pair, +Read, +Write)
*/

static
PRED_IMPL("stream_pair", 3, stream_pair, 0)
{ PRED_LD
  IOSTREAM *in = NULL, *out = NULL;
  int rc = FALSE;

  if ( !PL_is_variable(A1) )
  { stream_ref *ref;
    atom_t a;
    PL_blob_t *type;

    if ( !PL_get_atom(A1, &a) ||
	 !(ref=PL_blob_data(a, NULL, &type)) ||
	 type != &stream_blob ||
	 !ref->read ||
	 !ref->write )
      return PL_error(NULL, 0, NULL, ERR_TYPE, ATOM_stream_pair, A1);

    return ( PL_unify_stream_or_alias(A2, ref->read) &&
	     PL_unify_stream_or_alias(A3, ref->write) );
  }

  if ( getInputStream(A2, S_DONTCARE, &in) &&
       getOutputStream(A3, S_DONTCARE, &out) )
  { stream_ref ref;

    ref.read = in;
    ref.write = out;

    rc = PL_unify_blob(A1, &ref, sizeof(ref), &stream_blob);
  }

  if ( in )
    releaseStream(in);
  if ( out )
    releaseStream(out);

  return rc;
}


/* - - - - - - - - - - - - - - - - - - - - - - - - - - - - - - - - - - - - -
In windows GUI applications, the IO-streams  are   not  bound. We do not
wish to generate an error on the  stream   errors  that may be caused by
this. It is a bit of a hack, but   the alternative is to define a stream
that ignores the error. This might get hairy if the user is playing with
these streams too.
- - - - - - - - - - - - - - - - - - - - - - - - - - - - - - - - - - - - - */

#ifdef __WINDOWS__
static int
isConsoleStream(IOSTREAM *s)
{ int i = standardStreamIndexFromStream(s);

  return i >= 1 && i < 3;			/* only output streams */
}
#else
#define isConsoleStream(s) FALSE
#endif


int
reportStreamError(IOSTREAM *s)
{ if ( GD->cleaning == CLN_NORMAL &&
       !isConsoleStream(s) &&
       (s->flags & (SIO_FERR|SIO_WARN)) )
  { GET_LD
    atom_t op;
    term_t stream = PL_new_term_ref();
    char *msg;

    PL_unify_stream_or_alias(stream, s);

    if ( (s->flags & SIO_FERR) )
    { if ( s->exception )
      { fid_t fid;
	term_t ex;
	int rc;

	LD->exception.processing = TRUE;	/* allow using spare stack */
	if ( !(fid = PL_open_foreign_frame()) )
	  return FALSE;
	ex = PL_new_term_ref();
	rc = PL_recorded(s->exception, ex);
	PL_erase(s->exception);
	s->exception = NULL;
	if ( rc )
	  rc = PL_raise_exception(ex);
	PL_close_foreign_frame(fid);
	return rc;
      }

      if ( s->flags & SIO_INPUT )
      { if ( Sfpasteof(s) )
	{ return PL_error(NULL, 0, NULL, ERR_PERMISSION,
			  ATOM_input, ATOM_past_end_of_stream, stream);
	} else if ( (s->flags & SIO_TIMEOUT) )
	{ PL_error(NULL, 0, NULL, ERR_TIMEOUT,
		   ATOM_read, stream);
	  Sclearerr(s);
	  return FALSE;
	} else
	  op = ATOM_read;
      } else
      { if ( (s->flags & SIO_TIMEOUT) )
	{ PL_error(NULL, 0, NULL, ERR_TIMEOUT,
		   ATOM_write, stream);
	  return FALSE;
	} else
	  op = ATOM_write;
      }

      if ( s->message )
      { msg = s->message;
      } else
      { msg = MSG_ERRNO;
	if ( s->io_errno )
	  errno = s->io_errno;
      }

      PL_error(NULL, 0, msg, ERR_STREAM_OP, op, stream);

      if ( (s->flags & SIO_CLEARERR) )
	Sseterr(s, SIO_FERR, NULL);

      return FALSE;
    } else
    { printMessage(ATOM_warning,
		   PL_FUNCTOR_CHARS, "io_warning", 2,
		   PL_TERM, stream,
		   PL_CHARS, s->message);

      Sseterr(s, SIO_WARN, NULL);
    }
  }

  return TRUE;
}


int
streamStatus(IOSTREAM *s)
{ if ( (s->flags & (SIO_FERR|SIO_WARN)) )
  { releaseStream(s);
    return reportStreamError(s);
  }

  releaseStream(s);
  return TRUE;
}


		 /*******************************
		 *	     TTY MODES		*
		 *******************************/

ttybuf	ttytab;				/* saved terminal status on entry */
int	ttymode;			/* Current tty mode */

typedef struct input_context * InputContext;
typedef struct output_context * OutputContext;

struct input_context
{ IOSTREAM *    stream;                 /* pushed input */
  atom_t	type;			/* Type of input */
  atom_t        term_file;              /* old term_position file */
  int           term_line;              /* old term_position line */
  InputContext  previous;               /* previous context */
};


struct output_context
{ IOSTREAM *    stream;                 /* pushed output */
  OutputContext previous;               /* previous context */
};

#define input_context_stack  (LD->IO.input_stack)
#define output_context_stack (LD->IO.output_stack)

static IOSTREAM *openStream(term_t file, term_t mode, term_t options);

void
dieIO()
{ if ( GD->io_initialised )
  { noprotocol();
    closeFiles(TRUE);
    PopTty(Sinput, &ttytab, TRUE);
  }
}


/* - - - - - - - - - - - - - - - - - - - - - - - - - - - - - - - - - - - - -
closeStream() performs Prolog-level closing. Most important right now is
to to avoid closing the user-streams. If a stream cannot be flushed (due
to a write-error), an exception is  generated.

MT: We assume the stream is locked and will unlock it here.
- - - - - - - - - - - - - - - - - - - - - - - - - - - - - - - - - - - - - */

static int
closeStream(IOSTREAM *s)
{ if ( s == Sinput )
  { Sclearerr(s);
    releaseStream(s);
  } else if ( s == Soutput || s == Serror )
  { if ( Sflush(s) < 0 )
      return streamStatus(s);
    releaseStream(s);
  } else
  { if ( !Sferror(s) && Sflush(s) < 0 )
    { streamStatus(s);
      Sclose(s);
      return FALSE;
    }
    if ( Sclose(s) < 0 )		/* will unlock as well */
      return FALSE;
  }

  return TRUE;
}


void
closeFiles(int all)
{ GET_LD
  TableEnum e;
  Symbol symb;

  e = newTableEnum(streamContext);
  while( (symb=advanceTableEnum(e)) )
  { IOSTREAM *s = symb->name;

    if ( all || !(s->flags & SIO_NOCLOSE) )
    { IOSTREAM *s2 = tryGetStream(s);

      if ( s2 )
      { if ( !all )
	{ term_t t = PL_new_term_ref();

	  PL_unify_stream_or_alias(t, s2);
	  printMessage(ATOM_informational,
		       PL_FUNCTOR, FUNCTOR_close_on_abort1,
		         PL_TERM, t);
	  PL_reset_term_refs(t);
	}

	closeStream(s2);
      }
    }
  }
  freeTableEnum(e);
}


void
protocol(const char *str, size_t n)
{ GET_LD
  IOSTREAM *s;

  if ( LD && Sprotocol && (s = getStream(Sprotocol)) )
  { while( n-- > 0 )
      Sputcode(*str++&0xff, s);
    Sflush(s);
    releaseStream(s);			/* we don not check errors */
  }
}


		 /*******************************
		 *	  TEMPORARY I/O		*
		 *******************************/


int
push_input_context(atom_t type)
{ GET_LD
  InputContext c = allocHeapOrHalt(sizeof(struct input_context));

  PL_register_atom(type);

  c->stream           = Scurin;
  c->type	      = type;
  c->term_file        = source_file_name;
  c->term_line        = source_line_no;
  c->previous         = input_context_stack;
  input_context_stack = c;

  return TRUE;
}


int
pop_input_context(void)
{ GET_LD
  InputContext c = input_context_stack;

  if ( c )
  { Scurin              = c->stream;
    source_file_name    = c->term_file;
    source_line_no      = c->term_line;
    input_context_stack = c->previous;
    PL_unregister_atom(c->type);
    freeHeap(c, sizeof(struct input_context));

    return TRUE;
  } else
  { Scurin		= Sinput;
    return FALSE;
  }
}


static
PRED_IMPL("$push_input_context", 1, push_input_context, 0)
{ PRED_LD
  atom_t type;

  if ( PL_get_atom_ex(A1, &type) )
    return push_input_context(type);

  return FALSE;
}


static
PRED_IMPL("$pop_input_context", 0, pop_input_context, 0)
{ return pop_input_context();
}


/** '$input_context'(-List) is det.

True if List is a  list   of  input(Type,File,Line) terms describing the
current input context.
*/

static
PRED_IMPL("$input_context", 1, input_context, 0)
{ PRED_LD
  term_t tail = PL_copy_term_ref(A1);
  term_t head = PL_new_term_ref();
  InputContext c = input_context_stack;

  for(c=input_context_stack; c; c=c->previous)
  { atom_t file = c->term_file ? c->term_file : ATOM_minus;
    int line = c->term_file ? c->term_line : 0;

    if ( !PL_unify_list(tail, head, tail) ||
	 !PL_unify_term(head, PL_FUNCTOR, FUNCTOR_input3,
			PL_ATOM, c->type,
			PL_ATOM, file,
			PL_INT,  line) )
      return FALSE;
  }

  return PL_unify_nil(tail);
}


void
pushOutputContext(void)
{ GET_LD
  OutputContext c = allocHeapOrHalt(sizeof(struct output_context));

  c->stream            = Scurout;
  c->previous          = output_context_stack;
  output_context_stack = c;
}


void
popOutputContext(void)
{ GET_LD
  OutputContext c = output_context_stack;

  if ( c )
  { if ( c->stream->magic == SIO_MAGIC )
      Scurout = c->stream;
    else
    { Sdprintf("Oops, current stream closed?");
      Scurout = Soutput;
    }
    output_context_stack = c->previous;
    freeHeap(c, sizeof(struct output_context));
  } else
    Scurout = Soutput;
}


int
setupOutputRedirect(term_t to, redir_context *ctx, int redir)
{ GET_LD
  atom_t a;

  ctx->term = to;
  ctx->redirected = redir;

  if ( to == 0 )
  { if ( !(ctx->stream = getStream(Scurout)) )
      return no_stream(to, ATOM_current_output);
    ctx->is_stream = TRUE;
  } else if ( PL_get_atom(to, &a) )
  { if ( a == ATOM_user )
    { if ( !(ctx->stream = getStream(Suser_output)) )
	return no_stream(to, ATOM_user);
      ctx->is_stream = TRUE;
    } else if ( get_stream_handle(a, &ctx->stream, SH_OUTPUT|SH_ERRORS) )
    { if ( !(ctx->stream->flags &SIO_OUTPUT) )
      { releaseStream(ctx->stream);
	return PL_error(NULL, 0, NULL, ERR_PERMISSION,
			ATOM_output, ATOM_stream, to);
      }

      ctx->is_stream = TRUE;
    } else
      return FALSE;
  } else
  { if ( PL_is_functor(to, FUNCTOR_codes2) )
    { ctx->out_format = PL_CODE_LIST;
      ctx->out_arity = 2;
    } else if ( PL_is_functor(to, FUNCTOR_codes1) )
    { ctx->out_format = PL_CODE_LIST;
      ctx->out_arity = 1;
    } else if ( PL_is_functor(to, FUNCTOR_chars2) )
    { ctx->out_format = PL_CHAR_LIST;
      ctx->out_arity = 2;
    } else if ( PL_is_functor(to, FUNCTOR_chars1) )
    { ctx->out_format = PL_CHAR_LIST;
      ctx->out_arity = 1;
    } else if ( PL_is_functor(to, FUNCTOR_string1) )
    { ctx->out_format = PL_STRING;
      ctx->out_arity = 1;
    } else if ( PL_is_functor(to, FUNCTOR_atom1) )
    { ctx->out_format = PL_ATOM;
      ctx->out_arity = 1;
    } else
    { return PL_error(NULL, 0, NULL, ERR_TYPE, ATOM_output, to);
    }

    ctx->is_stream = FALSE;
    ctx->data = ctx->buffer;
    ctx->size = sizeof(ctx->buffer);
    ctx->stream = Sopenmem(&ctx->data, &ctx->size, "w");
    ctx->stream->encoding = ENC_WCHAR;
  }

  ctx->magic = REDIR_MAGIC;

  if ( redir )
  { pushOutputContext();
    Scurout = ctx->stream;
  }

  return TRUE;
}


int
closeOutputRedirect(redir_context *ctx)
{ int rval = TRUE;

  if ( ctx->magic != REDIR_MAGIC )
    return rval;			/* already done */
  ctx->magic = 0;

  if ( ctx->redirected )
    popOutputContext();

  if ( ctx->is_stream )
  { rval = streamStatus(ctx->stream);
  } else
  { GET_LD
    term_t out  = PL_new_term_ref();
    term_t diff, tail;

    closeStream(ctx->stream);
    _PL_get_arg(1, ctx->term, out);
    if ( ctx->out_arity == 2 )
    { diff = PL_new_term_ref();
      _PL_get_arg(2, ctx->term, diff);
      tail = PL_new_term_ref();
    } else
    { diff = tail = 0;
    }

    rval = PL_unify_wchars_diff(out, tail, ctx->out_format,
				ctx->size/sizeof(wchar_t),
				(wchar_t*)ctx->data);
    if ( rval && tail )
      rval = PL_unify(tail, diff);

    if ( ctx->data != ctx->buffer )
      Sfree(ctx->data);
  }

  return rval;
}


/* - - - - - - - - - - - - - - - - - - - - - - - - - - - - - - - - - - - - -
discardOutputRedirect() is called if the `implementation' failed. One of
the reasons for failure  can  be   that  the  implementation  detected a
pending I/O stream error, in which case continuation is meaningless.
- - - - - - - - - - - - - - - - - - - - - - - - - - - - - - - - - - - - - */

void
discardOutputRedirect(redir_context *ctx)
{ if ( ctx->magic != REDIR_MAGIC )
    return;				/* already done */

  ctx->magic = 0;

  if ( ctx->redirected )
    popOutputContext();

  if ( ctx->is_stream )
  { streamStatus(ctx->stream);
  } else
  { closeStream(ctx->stream);
    if ( ctx->data != ctx->buffer )
      Sfree(ctx->data);
  }
}


static
PRED_IMPL("with_output_to", 2, with_output_to, PL_FA_TRANSPARENT)
{ redir_context outctx;

  if ( setupOutputRedirect(A1, &outctx, TRUE) )
  { term_t ex = 0;
    int rval;

    if ( (rval = callProlog(NULL, A2, PL_Q_CATCH_EXCEPTION, &ex)) )
      return closeOutputRedirect(&outctx);
    discardOutputRedirect(&outctx);
    if ( ex )
      return PL_raise_exception(ex);
  }

  return FALSE;
}



void
PL_write_prompt(int dowrite)
{ GET_LD
  IOSTREAM *s = getStream(Suser_output);

  if ( s )
  { if ( dowrite )
    { atom_t a = PrologPrompt();

      if ( a )
	writeAtomToStream(s, a);
    }

    Sflush(s);
    releaseStream(s);
  }

  LD->prompt.next = FALSE;
}


/* - - - - - - - - - - - - - - - - - - - - - - - - - - - - - - - - - - - - -
Get a single character from Sinput  without   waiting  for a return. The
character should not be echoed.  If   PLFLAG_TTY_CONTROL  is false this
function will read the first character and  then skip all character upto
and including the newline.
- - - - - - - - - - - - - - - - - - - - - - - - - - - - - - - - - - - - - */

static int
Sgetcode_intr(IOSTREAM *s, int signals)
{ int c;

#ifdef __WINDOWS__
  int newline = s->newline;
  s->newline = SIO_NL_POSIX;		/* avoid blocking \r */
#endif
  do
  { Sclearerr(s);
    c = Sgetcode(s);
  } while ( c == -1 &&
	    errno == EINTR &&
	    (!signals || PL_handle_signals() >= 0)
	  );
#ifdef __WINDOWS__
  s->newline = newline;
#endif

  return c;
}


int
getSingleChar(IOSTREAM *stream, int signals)
{ GET_LD
  int c;
  ttybuf buf;

  suspendTrace(TRUE);
  Slock(stream);
  Sflush(stream);
  PushTty(stream, &buf, TTY_RAW);	/* just donot prompt */

  if ( !truePrologFlag(PLFLAG_TTY_CONTROL) )
  { int c2;

    c2 = Sgetcode_intr(stream, signals);
    while( c2 == ' ' || c2 == '\t' )	/* skip blanks */
      c2 = Sgetcode_intr(stream, signals);
    c = c2;
    while( c2 != EOF && c2 != '\n' )	/* read upto newline */
      c2 = Sgetcode_intr(stream, signals);
  } else
  { if ( stream->position )
    { IOPOS oldpos = *stream->position;
      c = Sgetcode_intr(stream, signals);
      *stream->position = oldpos;
    } else
      c = Sgetcode_intr(stream, signals);
  }

  if ( c == 4 || c == 26 )		/* should ask the terminal! */
    c = -1;

  PopTty(stream, &buf, TRUE);
  suspendTrace(FALSE);
  Sunlock(stream);

  return c;
}


/* - - - - - - - - - - - - - - - - - - - - - - - - - - - - - - - - - - - - -
readLine() reads a line from the terminal.  It is used only by the tracer.
- - - - - - - - - - - - - - - - - - - - - - - - - - - - - - - - - - - - - */

#ifndef DEL
#define DEL 127
#endif

int
readLine(IOSTREAM *in, IOSTREAM *out, char *buffer)
{ GET_LD
  int c;
  char *buf = &buffer[strlen(buffer)];
  ttybuf tbuf;

  Slock(in);
  Slock(out);

  PushTty(in, &tbuf, TTY_RAW);		/* just donot prompt */

  for(;;)
  { Sflush(out);

    switch( (c=Sgetcode_intr(in, FALSE)) )
    { case '\n':
      case '\r':
      case EOF:
        *buf++ = EOS;
        PopTty(in, &tbuf, TRUE);
	Sunlock(in);
	Sunlock(out);

	return c == EOF ? FALSE : TRUE;
      case '\b':
      case DEL:
	if ( truePrologFlag(PLFLAG_TTY_CONTROL) && buf > buffer )
	{ Sfputs("\b \b", out);
	  buf--;
	  continue;
	}
      default:
	if ( truePrologFlag(PLFLAG_TTY_CONTROL) )
	  Sputcode(c, out);
	*buf++ = c;
    }
  }
}


IOSTREAM *
PL_current_input()
{ GET_LD
  return getStream(Scurin);
}


IOSTREAM *
PL_current_output()
{ GET_LD
  return getStream(Scurout);
}


static int
openProtocol(term_t f, int appnd)
{ GET_LD
  IOSTREAM *s;
  term_t mode = PL_new_term_ref();

  noprotocol();

  PL_put_atom(mode, appnd ? ATOM_append : ATOM_write);
  if ( (s = openStream(f, mode, 0)) )
  { s->flags |= SIO_NOCLOSE;		/* do not close on abort */

    Sprotocol = s;
    Suser_input->tee = s;
    Suser_output->tee = s;
    Suser_error->tee = s;

    return TRUE;
  }

  return FALSE;
}


static int
noprotocol(void)
{ GET_LD
  IOSTREAM *s;

  if ( Sprotocol && (s = getStream(Sprotocol)) )
  { TableEnum e;
    Symbol symb;

    e = newTableEnum(streamContext);
    while( (symb=advanceTableEnum(e)) )
    { IOSTREAM *p = symb->name;

      if ( p->tee == s )
	p->tee = NULL;
    }
    freeTableEnum(e);

    closeStream(s);
    Sprotocol = NULL;
  }

  return TRUE;
}


static
PRED_IMPL("noprotocol", 0, noprotocol, 0)
{ return noprotocol();
}


		 /*******************************
		 *	 STREAM ATTRIBUTES	*
		 *******************************/

static int
setCloseOnExec(IOSTREAM *s, int val)
{ int fd;

  if ( (fd = Sfileno(s)) < 0)
    return FALSE;

#if defined(F_SETFD) && defined(FD_CLOEXEC)
  { int fd_flags = fcntl(fd, F_GETFD);

    if ( fd_flags == -1 )
      return FALSE;
    if ( val )
      fd_flags |= FD_CLOEXEC;
    else
      fd_flags &= ~FD_CLOEXEC;

    if ( fcntl(fd, F_SETFD, fd_flags) == -1 )
      return FALSE;
  }
#elif defined __WINDOWS__
  { if ( !SetHandleInformation((HANDLE)_get_osfhandle(fd),
			       HANDLE_FLAG_INHERIT, !val) )
      return FALSE;
  }
#else
  return -1;
#endif

  return TRUE;
}



static
PRED_IMPL("set_stream", 2, set_stream, 0)
{ PRED_LD
  IOSTREAM *s;
  atom_t aname;
  int arity;

  term_t stream = A1;
  term_t attr = A2;

  if ( !PL_get_stream_handle(stream, &s) )
    return FALSE;

  if ( PL_get_name_arity(attr, &aname, &arity) )
  { if ( arity == 1 )
    { term_t a = PL_new_term_ref();

      _PL_get_arg(1, attr, a);

      if ( aname == ATOM_alias )	/* alias(name) */
      { atom_t alias;
	int i;

	if ( !PL_get_atom_ex(a, &alias) )
	  goto error;

	if ( (i=standardStreamIndexFromName(alias)) >= 0 )
	{ LD->IO.streams[i] = s;
	  if ( i == 0 )
	    LD->prompt.next = TRUE;	/* changed standard input: prompt! */
	  goto ok;
	}

	LOCK();
	aliasStream(s, alias);
	UNLOCK();
	goto ok;
      } else if ( aname == ATOM_buffer ) /* buffer(Buffering) */
      { atom_t b;

#define SIO_ABUF (SIO_FBUF|SIO_LBUF|SIO_NBUF)
	if ( !PL_get_atom_ex(a, &b) )
	  goto error;
	if ( b == ATOM_full )
	{ s->flags &= ~SIO_ABUF;
	  s->flags |= SIO_FBUF;
	} else if ( b == ATOM_line )
	{ s->flags &= ~SIO_ABUF;
	  s->flags |= SIO_LBUF;
	} else if ( b == ATOM_false )
	{ Sflush(s);
	  s->flags &= ~SIO_ABUF;
	  s->flags |= SIO_NBUF;
	} else
	{ PL_error("set_stream", 2, NULL, ERR_DOMAIN,
		   ATOM_buffer, a);
	  goto error;
	}
	goto ok;
      } else if ( aname == ATOM_buffer_size )
      { int size;

	if ( !PL_get_integer_ex(a, &size) )
	  goto error;
	if ( size < 1 )
	{ PL_error(NULL, 0, NULL, ERR_DOMAIN, ATOM_not_less_than_one, a);
	  goto error;
	}
	Ssetbuffer(s, NULL, size);
	goto ok;
      } else if ( aname == ATOM_eof_action ) /* eof_action(Action) */
      { atom_t action;

	if ( !PL_get_atom_ex(a, &action) )
	  return FALSE;
	if ( action == ATOM_eof_code )
	{ s->flags &= ~(SIO_NOFEOF|SIO_FEOF2ERR);
	} else if ( action == ATOM_reset )
	{ s->flags &= ~SIO_FEOF2ERR;
	  s->flags |= SIO_NOFEOF;
	} else if ( action == ATOM_error )
	{ s->flags &= ~SIO_NOFEOF;
	  s->flags |= SIO_FEOF2ERR;
	} else
	{ PL_error("set_stream", 2, NULL, ERR_DOMAIN,
		   ATOM_eof_action, a);
	  goto error;
	}

	goto ok;
      } else if ( aname == ATOM_type ) /* type(Type) */
      { atom_t type;

	if ( !PL_get_atom_ex(a, &type) )
	  return FALSE;
	if ( type == ATOM_text )
	{ if ( false(s, SIO_TEXT) && Ssetenc(s, LD->encoding, NULL) != 0 )
	  { PL_error(NULL, 0, NULL, ERR_PERMISSION,
		     ATOM_encoding, ATOM_stream, stream);
	    goto error;
	  }
	  s->flags |= SIO_TEXT;
	} else if ( type == ATOM_binary )
	{ if ( true(s, SIO_TEXT) && Ssetenc(s, ENC_OCTET, NULL) != 0 )
	  { PL_error(NULL, 0, NULL, ERR_PERMISSION,
		     ATOM_encoding, ATOM_stream, stream);
	    goto error;
	  }

	  s->flags &= ~SIO_TEXT;
	} else
	{ PL_error("set_stream", 2, NULL, ERR_DOMAIN,
		   ATOM_type, a);
	  goto error;
	}

	goto ok;
      } else if ( aname == ATOM_close_on_abort ) /* close_on_abort(Bool) */
      { int close;

	if ( !PL_get_bool_ex(a, &close) )
	  goto error;

	if ( close )
	  s->flags &= ~SIO_NOCLOSE;
	else
	  s->flags |= SIO_NOCLOSE;

	goto ok;
      } else if ( aname == ATOM_record_position )
      { int rec;

	if ( !PL_get_bool_ex(a, &rec) )
	  goto error;

	if ( rec )
	  s->position = &s->posbuf;
	else
	  s->position = NULL;

	goto ok;
      } else if ( aname == ATOM_line_position )
      { int lpos;

	if ( !PL_get_integer_ex(a, &lpos) )
	  goto error;

	if ( s->position )
	{ s->position->linepos = lpos;
	} else
	{ PL_error(NULL, 0, NULL, ERR_PERMISSION,
		   ATOM_line_position, ATOM_stream, stream);
	  goto error;
	}

	goto ok;
      } else if ( aname == ATOM_file_name ) /* file_name(Atom) */
      {	atom_t fn;

	if ( !PL_get_atom_ex(a, &fn) )
	  goto error;

	PL_register_atom(fn);
	LOCK();
	setFileNameStream(s, fn);
	UNLOCK();

	goto ok;
      } else if ( aname == ATOM_timeout )
      { double f;
	atom_t v;

	if ( PL_get_atom(a, &v) && v == ATOM_infinite )
	{ s->timeout = -1;
	  goto ok;
	}
	if ( !PL_get_float_ex(a, &f) )
	  goto error;

	s->timeout = (int)(f*1000.0);
	if ( s->timeout < 0 )
	  s->timeout = 0;
	goto ok;
      } else if ( aname == ATOM_tty )	/* tty(bool) */
      {	int val;

	if ( !PL_get_bool_ex(a, &val) )
	  goto error;

	if ( val )
	  set(s, SIO_ISATTY);
	else
	  clear(s, SIO_ISATTY);

	goto ok;
      } else if ( aname == ATOM_encoding )	/* encoding(atom) */
      {	atom_t val;
	IOENC enc;

	if ( !PL_get_atom_ex(a, &val) )
	  goto error;
	if ( (enc = atom_to_encoding(val)) == ENC_UNKNOWN )
	{ bad_encoding(NULL, val);
	  goto error;
	}

	if ( Ssetenc(s, enc, NULL) == 0 )
	  goto ok;

	PL_error(NULL, 0, NULL, ERR_PERMISSION,
		 ATOM_encoding, ATOM_stream, stream);
	goto error;
      } else if ( aname == ATOM_representation_errors )
      { atom_t val;

	if ( !PL_get_atom_ex(a, &val) )
	  goto error;
	clear(s, SIO_REPXML|SIO_REPPL);
	if ( val == ATOM_error )
	  ;
	else if ( val == ATOM_xml )
	  set(s, SIO_REPXML);
	else if ( val == ATOM_prolog )
	  set(s, SIO_REPPL);
	else
	{ PL_error(NULL, 0, NULL, ERR_DOMAIN,
		   ATOM_representation_errors, a);
	  goto error;
	}
	goto ok;
      } else if ( aname == ATOM_newline )
      { atom_t val;

	if ( !PL_get_atom_ex(a, &val) )
	  goto error;
	if ( val == ATOM_posix )
	  s->newline = SIO_NL_POSIX;
	else if ( val == ATOM_dos )
	  s->newline = SIO_NL_DOS;
	else if ( val == ATOM_detect )
	{ if ( false(s, SIO_INPUT) )
	  { PL_error(NULL, 0, "detect only allowed for input streams",
		     ERR_DOMAIN, ATOM_newline, a);
	    goto error;
	  }
	  s->newline = SIO_NL_DETECT;
	} else
	{ PL_error(NULL, 0, NULL, ERR_DOMAIN, ATOM_newline, a);
	  goto error;
	}
	goto ok;
      } else if ( aname == ATOM_close_on_exec ) /* close_on_exec(bool) */
      {	int val;

	if ( !PL_get_bool_ex(a, &val) )
	  goto error;

	switch ( setCloseOnExec(s, val) )
	{ case TRUE:  goto ok;
	  case FALSE: goto error;
	  default:    goto type_error;
	}
      }
    }
  }

type_error:
  PL_error("set_stream", 2, NULL, ERR_TYPE,
	   PL_new_atom("stream_attribute"), attr);
  goto error;

ok:
  releaseStream(s);
  return TRUE;
error:
  releaseStream(s);
  return FALSE;
}

#ifdef _MSC_VER					/* defined in pl-nt.c */
extern int ftruncate(int fileno, int64_t length);
#define HAVE_FTRUNCATE
#endif

static
PRED_IMPL("set_end_of_stream", 1, set_end_of_stream, 0)
{ IOSTREAM *s;
  int rc;

  if ( (rc=PL_get_stream_handle(A1, &s)) )
  {
#ifdef HAVE_FTRUNCATE
    int fileno = Sfileno(s);

    if ( fileno >= 0 )
    { if ( ftruncate(fileno, Stell64(s)) != 0 )
	rc = PL_error(NULL, 0, MSG_ERRNO, ERR_FILE_OPERATION,
		      ATOM_set_end_of_stream, ATOM_stream,
		      A1);
    } else
    { rc = PL_error(NULL, 0, "not a file", ERR_PERMISSION,
		    ATOM_set_end_of_stream, ATOM_stream, A1);
    }
#else
    rc = notImplemented("set_end_of_stream", 1);
#endif

    releaseStream(s);
  }

  return rc;
}



		/********************************
		*          STRING I/O           *
		*********************************/

extern IOFUNCTIONS Smemfunctions;

int
tellString(char **s, size_t *size, IOENC enc)
{ GET_LD
  IOSTREAM *stream;

  stream = Sopenmem(s, size, "w");
  stream->encoding = enc;
  pushOutputContext();
  Scurout = stream;

  return TRUE;
}


int
toldString()
{ GET_LD
  IOSTREAM *s = getStream(Scurout);

  if ( !s )
    return TRUE;

  if ( s->functions == &Smemfunctions )
  { closeStream(s);
    popOutputContext();
  } else
    releaseStream(s);

  return TRUE;
}


		/********************************
		*       WAITING FOR INPUT	*
		********************************/

#ifndef HAVE_SELECT

static
PRED_IMPL("wait_for_input", 3, wait_for_input, 0)
{ return notImplemented("wait_for_input", 3);
}

#else

/* - - - - - - - - - - - - - - - - - - - - - - - - - - - - - - - - - - - - -
Windows<->Unix note. This function uses the   Windows socket API for its
implementation and defines the Unix API  in   terms  of the Windows API.
This approach allows full support  of   the  restrictions of the Windows
implementation. Because the Unix emulation is   more generic, this still
supports  the  generic  facilities  of  Unix  select()  that  make  this
predicate work on pipes, serial devices, etc.
- - - - - - - - - - - - - - - - - - - - - - - - - - - - - - - - - - - - - */

#ifndef __WINDOWS__
typedef int SOCKET;
#define INVALID_SOCKET -1
#define Swinsock(s) Sfileno(s)
#define NFDS(max) (max+1)			/* see also S__wait() */
#else
#define NFDS(n) 0
#endif

typedef struct fdentry
{ SOCKET fd;
  term_t stream;
  struct fdentry *next;
} fdentry;


static
PRED_IMPL("wait_for_input", 3, wait_for_input, 0)
{ PRED_LD
  fd_set fds;
  struct timeval t, *to;
  double time;
  int rc;
#ifndef __WINDOWS__
  SOCKET max = 0, min = INT_MAX;
#endif
  fdentry *map     = NULL;
  term_t head      = PL_new_term_ref();
  term_t streams   = PL_copy_term_ref(A1);
  term_t available = PL_copy_term_ref(A2);
  term_t ahead     = PL_new_term_ref();
  int from_buffer  = 0;
  atom_t a;

  term_t timeout = A3;

  FD_ZERO(&fds);
  while( PL_get_list(streams, head, streams) )
  { IOSTREAM *s;
    SOCKET fd;
    fdentry *e;

    if ( !PL_get_stream_handle(head, &s) )
      return FALSE;
    if ( (fd=Swinsock(s)) < 0 )
    { releaseStream(s);
      return PL_error("wait_for_input", 3, NULL, ERR_DOMAIN,
		      PL_new_atom("file_stream"), head);
    }
    releaseStream(s);
					/* check for input in buffer */
    if ( s->bufp < s->limitp )
    { if ( !PL_unify_list(available, ahead, available) ||
	   !PL_unify(ahead, head) )
	return FALSE;
      from_buffer++;
    }

    e         = alloca(sizeof(*e));
    e->fd     = fd;
    e->stream = PL_copy_term_ref(head);
    e->next   = map;
    map       = e;

    FD_SET(fd, &fds);
#ifndef __WINDOWS__
    if ( fd > max )
      max = fd;
    if( fd < min )
      min = fd;
#endif
  }
  if ( !PL_get_nil(streams) )
    return PL_error("wait_for_input", 3, NULL, ERR_TYPE, ATOM_list, A1);

  if ( from_buffer > 0 )
    return PL_unify_nil(available);

  if ( PL_get_atom(timeout, &a) && a == ATOM_infinite )
  { to = NULL;
  } else if ( PL_is_integer(timeout) )
  { long v;

    PL_get_long(timeout, &v);
    if ( v > 0L )
    { t.tv_sec = v;
      t.tv_usec = 0;
      to = &t;
    } else if ( v == 0 )
    { to = NULL;
    } else
    { t.tv_sec  = 0;
      t.tv_usec = 0;
      to = &t;
    }
  } else
  { if ( !PL_get_float(timeout, &time) )
      return PL_error("wait_for_input", 3, NULL,
		      ERR_TYPE, ATOM_float, timeout);

    if ( time >= 0.0 )
    { t.tv_sec  = (int)time;
      t.tv_usec = ((int)(time * 1000000) % 1000000);
    } else
    { t.tv_sec  = 0;
      t.tv_usec = 0;
    }
    to = &t;
  }

  while( (rc=select(NFDS(max), &fds, NULL, NULL, to)) == -1 &&
	 errno == EINTR )
  { fdentry *e;

    if ( PL_handle_signals() < 0 )
      return FALSE;				/* exception */

    FD_ZERO(&fds);			/* EINTR may leave fds undefined */
    for(e=map; e; e=e->next)		/* so we rebuild it to be safe */
      FD_SET(e->fd, &fds);
  }

  switch(rc)
  { case -1:
      return PL_error("wait_for_input", 3, MSG_ERRNO, ERR_FILE_OPERATION,
		      ATOM_select, ATOM_stream, A1);

    case 0: /* Timeout */
      break;

    default: /* Something happend -> check fds */
    { fdentry *mp;

      for(mp=map; mp; mp=mp->next)
      { if ( FD_ISSET(mp->fd, &fds) )
	{ if ( !PL_unify_list(available, ahead, available) ||
	       !PL_unify(ahead, mp->stream) )
	    return FALSE;
	}
      }
      break;
    }
  }

  return PL_unify_nil(available);
}

#endif /* HAVE_SELECT */


		/********************************
		*      PROLOG CONNECTION        *
		*********************************/

#define MAX_PENDING SIO_BUFSIZE		/* 4096 */

static void
re_buffer(IOSTREAM *s, const char *from, size_t len)
{ if ( s->bufp < s->limitp )
  { size_t size = s->limitp - s->bufp;

    memmove(s->buffer, s->bufp, size);
    s->bufp = s->buffer;
    s->limitp = &s->bufp[size];
  } else
  { s->bufp = s->limitp = s->buffer;
  }

  memcpy(s->bufp, from, len);
  s->bufp += len;
}


#ifndef HAVE_MBSNRTOWCS
static size_t
mbsnrtowcs(wchar_t *dest, const char **src,
	   size_t nms, size_t len, mbstate_t *ps)
{ wchar_t c;
  const char *us = *src;
  const char *es = us+nms;
  size_t count = 0;

  assert(dest == NULL);			/* incomplete implementation */

  while(us<es)
  { size_t skip = mbrtowc(&c, us, es-us, ps);

    if ( skip == (size_t)-1 )		/* error */
    { DEBUG(1, Sdprintf("mbsnrtowcs(): bad multibyte seq\n"));
      return skip;
    }
    if ( skip == (size_t)-2 )		/* incomplete */
    { *src = us;
      return count;
    }

    count++;
    us += skip;
  }

  *src = us;
  return count;
}
#else
#if defined(HAVE_DECL_MBSNRTOWCS) && !HAVE_DECL_MBSNRTOWCS
size_t mbsnrtowcs(wchar_t *dest, const char **src,
		  size_t nms, size_t len, mbstate_t *ps);
#endif
#endif /*HAVE_MBSNRTOWCS*/

static int
skip_cr(IOSTREAM *s)
{ if ( s->flags&SIO_TEXT )
  { switch(s->newline)
    { case SIO_NL_DETECT:
	s->newline = SIO_NL_DOS;
        /*FALLTHROUGH*/
      case SIO_NL_DOS:
	return TRUE;
    }
  }
  return FALSE;
}


static
PRED_IMPL("read_pending_input", 3, read_pending_input, 0)
{ PRED_LD
  IOSTREAM *s;

  if ( getInputStream(A1, S_DONTCARE, &s) )
  { char buf[MAX_PENDING];
    ssize_t n;
    int64_t off0 = Stell64(s);
    IOPOS pos0;
    list_ctx ctx;

    if ( Sferror(s) )
      return streamStatus(s);

    n = Sread_pending(s, buf, sizeof(buf), 0);
    if ( n < 0 )			/* should not happen */
      return streamStatus(s);
    if ( n == 0 )			/* end-of-file */
    { S__fcheckpasteeof(s, -1);
      return PL_unify(A2, A3);
    }
    if ( s->position )
    { pos0 = *s->position;
    } else
    { memset(&pos0, 0, sizeof(pos0));	/* make compiler happy */
    }

    switch(s->encoding)
    { case ENC_OCTET:
      case ENC_ISO_LATIN_1:
      case ENC_ASCII:
      { ssize_t i;

	if ( !allocList(n, &ctx) )
	  return FALSE;

	for(i=0; i<n; i++)
	{ int c = buf[i]&0xff;

	  if ( c == '\r' && skip_cr(s) )
	    continue;

	  if ( s->position )
	    S__fupdatefilepos_getc(s, c);

	  addSmallIntList(&ctx, c);
	}
	if ( s->position )
	  s->position->byteno = pos0.byteno+n;

	break;
      }
      case ENC_ANSI:
      { size_t count, i;
	mbstate_t s0;
	const char *us = buf;
	const char *es = buf+n;

	if ( !s->mbstate )
	{ if ( !(s->mbstate = malloc(sizeof(*s->mbstate))) )
	  { PL_error(NULL, 0, NULL, ERR_NOMEM);
	    goto failure;
	  }
	  memset(s->mbstate, 0, sizeof(*s->mbstate));
	}
	s0 = *s->mbstate;
	count = mbsnrtowcs(NULL, &us, n, 0, &s0);
	if ( count == (size_t)-1 )
	{ Sseterr(s, SIO_WARN, "Illegal multibyte Sequence");
	  goto failure;
	}

	DEBUG(2, Sdprintf("Got %ld codes from %d bytes; incomplete: %ld\n",
			  count, n, es-us));

	if ( !allocList(count, &ctx) )
	  return FALSE;

	for(us=buf,i=0; i<count; i++)
	{ wchar_t c;

	  us += mbrtowc(&c, us, es-us, s->mbstate);
	  if ( c == '\r' && skip_cr(s) )
	    continue;
	  if ( s->position )
	    S__fupdatefilepos_getc(s, c);

	  addSmallIntList(&ctx, c);
	}
	if ( s->position )
	  s->position->byteno = pos0.byteno+us-buf;

	re_buffer(s, us, es-us);
        break;
      }
      case ENC_UTF8:
      { const char *us = buf;
	const char *es = buf+n;
	size_t count = 0, i;

	while(us<es)
	{ if ( !(us[0]&0x80) )
	  { count++;
	    us++;
	  } else
	  { int ex = UTF8_FBN(us[0]);

	    if ( ex >= 0 )
	    { const char *ec = us + ex + 1;

	      if ( ec <= es )
	      { count++;
		us=ec;
	      } else			/* incomplete multi-byte */
		break;
	    } else
	    { Sseterr(s, SIO_WARN, "Illegal multibyte Sequence");
	      goto failure;
	    }
	  }
	}

	DEBUG(2, Sdprintf("Got %ld codes from %d bytes; incomplete: %ld\n",
			  count, n, es-us));

	if ( !allocList(count, &ctx) )
	  return FALSE;

	for(us=buf,i=0; i<count; i++)
	{ int c;

	  us = utf8_get_char(us, &c);
	  if ( c == '\r' && skip_cr(s) )
	    continue;
	  if ( s->position )
	    S__fupdatefilepos_getc(s, c);

	  addSmallIntList(&ctx, c);
	}
	if ( s->position )
	  s->position->byteno = pos0.byteno+us-buf;

	re_buffer(s, us, es-us);
        break;
      }
      case ENC_UNICODE_BE:
      case ENC_UNICODE_LE:
      { size_t count = (size_t)n/2;
	const char *us = buf;
	size_t done, i;

	if ( !allocList(count, &ctx) )
	  return FALSE;

	for(i=0; i<count; us+=2, i++)
	{ int c;

	  if ( s->encoding == ENC_UNICODE_BE )
	    c = ((us[0]&0xff)<<8)+(us[1]&0xff);
	  else
	    c = ((us[1]&0xff)<<8)+(us[0]&0xff);
	  if ( c == '\r' && skip_cr(s) )
	    continue;

	  if ( s->position )
	    S__fupdatefilepos_getc(s, c);

	  addSmallIntList(&ctx, c);
	}

	done = count*2;
	if ( s->position )
	  s->position->byteno = pos0.byteno+done;
	re_buffer(s, buf+done, n-done);
        break;
      }
      case ENC_WCHAR:
      { const pl_wchar_t *ws = (const pl_wchar_t*)buf;
	size_t count = (size_t)n/sizeof(pl_wchar_t);
	size_t done, i;

	if ( !allocList(count, &ctx) )
	  return FALSE;

	for(i=0; i<count; i++)
	{ int c = ws[i];

	  if ( c == '\r' && skip_cr(s) )
	    continue;
	  if ( s->position )
	    S__fupdatefilepos_getc(s, c);

	  addSmallIntList(&ctx, c);
	}

	done = count*sizeof(pl_wchar_t);
	if ( s->position )
	  s->position->byteno = pos0.byteno+done;
	re_buffer(s, buf+done, n-done);
        break;
      }
      case ENC_UNKNOWN:
      default:
	assert(0);
        return FALSE;
    }

    if ( !unifyDiffList(A2, A3, &ctx) )
      goto failure;

    releaseStream(s);
    return TRUE;

  failure:
    Sseek64(s, off0, SIO_SEEK_SET);	/* TBD: error? */
    if ( s->position )
      *s->position = pos0;
    releaseStream(s);
    return FALSE;
  }

  return FALSE;
}


static foreign_t
put_byte(term_t stream, term_t byte ARG_LD)
{ IOSTREAM *s;
  int c;

  if ( !PL_get_integer(byte, &c) || c < 0 || c > 255 )
    return PL_error(NULL, 0, NULL, ERR_TYPE, ATOM_byte, byte);
  if ( !getBinaryOutputStream(stream, &s) )
    return FALSE;

  Sputc(c, s);

  return streamStatus(s);
}


static
PRED_IMPL("put_byte", 2, put_byte2, 0)
{ PRED_LD

  return put_byte(A1, A2 PASS_LD);
}


static
PRED_IMPL("put_byte", 1, put_byte1, 0)
{ PRED_LD

  return put_byte(0, A1 PASS_LD);
}


static foreign_t
put_code(term_t stream, term_t chr ARG_LD)
{ IOSTREAM *s;
  int c = 0;

  if ( !PL_get_char(chr, &c, FALSE) )
    return FALSE;
  if ( !getTextOutputStream(stream, &s) )
    return FALSE;

  Sputcode(c, s);

  return streamStatus(s);
}


static
PRED_IMPL("put_code", 2, put_code2, 0)
{ PRED_LD

  return put_code(A1, A2 PASS_LD);
}


static
PRED_IMPL("put_code", 1, put_code1, 0)
{ PRED_LD

  return put_code(0, A1 PASS_LD);
}


static
PRED_IMPL("put", 2, put2, 0)
{ PRED_LD

  return put_code(A1, A2 PASS_LD);
}


static
PRED_IMPL("put", 1, put1, 0)
{ PRED_LD

  return put_code(0, A1 PASS_LD);
}


static foreign_t
get_nonblank(term_t in, term_t chr ARG_LD)
{ IOSTREAM *s;

  if ( getTextInputStream(in, &s) )
  { int c;

    for(;;)
    { c = Sgetcode(s);

      if ( c == EOF )
      { TRY(PL_unify_integer(chr, -1));
	return streamStatus(s);
      }

      if ( !isBlankW(c) )
      { releaseStream(s);
	return PL_unify_integer(chr, c);
      }
    }
  }

  return FALSE;
}


static
PRED_IMPL("get", 1, get1, 0)
{ PRED_LD

  return get_nonblank(0, A1 PASS_LD);
}


static
PRED_IMPL("get", 2, get2, 0)
{ PRED_LD

  return get_nonblank(A1, A2 PASS_LD);
}


static foreign_t
skip(term_t in, term_t chr ARG_LD)
{ int c = -1;
  int r;
  IOSTREAM *s;

  if ( !PL_get_char(chr, &c, FALSE) )
    return FALSE;
  if ( !getTextInputStream(in, &s) )
    return FALSE;

  while((r=Sgetcode(s)) != c && r != EOF )
    ;

  return streamStatus(s);
}


static
PRED_IMPL("skip", 1, skip1, 0)
{ PRED_LD

  return skip(0, A1 PASS_LD);
}


static
PRED_IMPL("skip", 2, skip2, 0)
{ PRED_LD

  return skip(A1, A2 PASS_LD);
}


static
PRED_IMPL("get_single_char", 1, get_single_char, 0)
{ GET_LD
  IOSTREAM *s = getStream(Suser_input);
  int c;

  if ( !s )
    return symbol_no_stream(ATOM_user_input);

  c = getSingleChar(s, TRUE);
  if ( c == EOF )
  { if ( PL_exception(0) )
    { releaseStream(s);
      return FALSE;
    }

    PL_unify_integer(A1, -1);
    return streamStatus(s);
  }

  releaseStream(s);

  return PL_unify_integer(A1, c);
}


static foreign_t
get_byte2(term_t in, term_t chr ARG_LD)
{ IOSTREAM *s;

  if ( getBinaryInputStream(in, &s) )
  { int c = Sgetc(s);

    if ( PL_unify_integer(chr, c) )
      return streamStatus(s);

    if ( Sferror(s) )
      return streamStatus(s);

    PL_get_char(chr, &c, TRUE);		/* set type-error */
  }

  return FALSE;
}


static
PRED_IMPL("get_byte", 2, get_byte2, 0)
{ PRED_LD

  return get_byte2(A1, A2 PASS_LD);
}


static
PRED_IMPL("get_byte", 1, get_byte1, 0)
{ PRED_LD

  return get_byte2(0, A1 PASS_LD);
}


static foreign_t
get_code2(term_t in, term_t chr ARG_LD)
{ IOSTREAM *s;

  if ( getTextInputStream(in, &s) )
  { int c = Sgetcode(s);

    if ( PL_unify_integer(chr, c) )
      return streamStatus(s);

    if ( Sferror(s) )
      return streamStatus(s);

    PL_get_char(chr, &c, TRUE);		/* set type-error */
    releaseStream(s);
  }

  return FALSE;
}


static
PRED_IMPL("get_code", 2, get_code2, 0)
{ PRED_LD
  return get_code2(A1, A2 PASS_LD);
}


static
PRED_IMPL("get_code", 1, get_code1, 0)
{ PRED_LD
  return get_code2(0, A1 PASS_LD);
}


static foreign_t
get_char2(term_t in, term_t chr ARG_LD)
{ IOSTREAM *s;

  if ( getTextInputStream(in, &s) )
  { int c = Sgetcode(s);

    if ( PL_unify_atom(chr, c == -1 ? ATOM_end_of_file : codeToAtom(c)) )
      return streamStatus(s);

    if ( Sferror(s) )
      return streamStatus(s);

    PL_get_char(chr, &c, TRUE);		/* set type-error */
    releaseStream(s);
  }

  return FALSE;
}


static
PRED_IMPL("get_char", 2, get_char2, 0)
{ PRED_LD
  return get_char2(A1, A2 PASS_LD);
}


static
PRED_IMPL("get_char", 1, get_char1, 0)
{ PRED_LD
  return get_char2(0, A1 PASS_LD);
}


static
PRED_IMPL("ttyflush", 0, ttyflush, 0)
{ PRED_LD
  IOSTREAM *s = getStream(Suser_output);

  if ( s )
  { Sflush(s);

    return streamStatus(s);
  }

  return symbol_no_stream(ATOM_user_output);
}


static
PRED_IMPL("protocol", 1, protocol, 0)
{ return openProtocol(A1, FALSE);
}


static
PRED_IMPL("protocola", 1, protocola, 0)
{ return openProtocol(A1, TRUE);
}


static
PRED_IMPL("protocolling", 1, protocolling, 0)
{ PRED_LD
  IOSTREAM *s;

  if ( (s = Sprotocol) )
  { atom_t a;

    if ( (a = fileNameStream(s)) )
      return PL_unify_atom(A1, a);
    else
      return PL_unify_stream_or_alias(A1, s);
  }

  return FALSE;
}


static
PRED_IMPL("prompt", 2, prompt, 0)
{ PRED_LD
  atom_t a;

  term_t old = A1;
  term_t new = A2;

  if ( PL_unify_atom(old, LD->prompt.current) &&
       PL_get_atom_ex(new, &a) )
  { if ( LD->prompt.current )
      PL_unregister_atom(LD->prompt.current);
    LD->prompt.current = a;
    PL_register_atom(a);
    return TRUE;
  }

  return FALSE;
}


void
prompt1(atom_t prompt)
{ GET_LD

  if ( LD->prompt.first != prompt )
  { if ( LD->prompt.first )
      PL_unregister_atom(LD->prompt.first);
    LD->prompt.first = prompt;
    PL_register_atom(LD->prompt.first);
  }

  LD->prompt.first_used = FALSE;
}


static
PRED_IMPL("prompt1", 1, prompt1, 0)
{ GET_LD
  atom_t a;
  PL_chars_t txt;

  if ( PL_get_atom(A1, &a) )
  { prompt1(a);
  } else if ( PL_get_text(A1, &txt,  CVT_ALL|CVT_EXCEPTION) )
  { prompt1(textToAtom(&txt));
  } else
    return FALSE;

  return TRUE;
}


atom_t
PrologPrompt()
{ GET_LD

  if ( !LD->prompt.first_used && LD->prompt.first )
  { LD->prompt.first_used = TRUE;

    return LD->prompt.first;
  }

  if ( Sinput->position && Sinput->position->linepos == 0 )
    return LD->prompt.current;
  else
    return 0;				/* "" */
}


static int
tab(term_t out, term_t spaces ARG_LD)
{ int64_t count;
  IOSTREAM *s;

  if ( !getTextOutputStream(out, &s) )
    return FALSE;
  if ( !PL_eval_expression_to_int64_ex(spaces, &count) )
    return FALSE;

  while(count-- > 0)
  { if ( Sputcode(' ', s) < 0 )
      break;
  }

  return streamStatus(s);
}


static
PRED_IMPL("tab", 2, tab2, 0)
{ PRED_LD

  return tab(A1, A2 PASS_LD);
}

static
PRED_IMPL("tab", 1, tab1, 0)
{ PRED_LD

  return tab(0, A1 PASS_LD);
}


		 /*******************************
		 *	      ENCODING		*
		 *******************************/

static struct encname
{ IOENC  code;
  atom_t name;
} encoding_names[] =
{ { ENC_UNKNOWN,     ATOM_unknown },
  { ENC_OCTET,       ATOM_octet },
  { ENC_ASCII,       ATOM_ascii },
  { ENC_ISO_LATIN_1, ATOM_iso_latin_1 },
  { ENC_ANSI,	     ATOM_text },
  { ENC_UTF8,        ATOM_utf8 },
  { ENC_UNICODE_BE,  ATOM_unicode_be },
  { ENC_UNICODE_LE,  ATOM_unicode_le },
  { ENC_WCHAR,	     ATOM_wchar_t },
  { ENC_UNKNOWN,     0 },
};


IOENC
atom_to_encoding(atom_t a)
{ struct encname *en;

  for(en=encoding_names; en->name; en++)
  { if ( en->name == a )
      return en->code;
  }

  return ENC_UNKNOWN;
}


atom_t
encoding_to_atom(IOENC enc)
{ return encoding_names[enc].name;
}


static int
bad_encoding(const char *msg, atom_t name)
{ GET_LD
  term_t t = PL_new_term_ref();

  PL_put_atom(t, name);
  return PL_error(NULL, 0, msg, ERR_DOMAIN, ATOM_encoding, t);
}


/* - - - - - - - - - - - - - - - - - - - - - - - - - - - - - - - - - - - - -
fn_to_atom() translates a 8-bit  filename  into   a  unicode  atom.  The
encoding is generic `multibyte' on Unix systems   and  fixed to UTF-8 on
Windows, where the uxnt layer  translates   the  UTF-8  sequences to the
Windows *W() functions.
- - - - - - - - - - - - - - - - - - - - - - - - - - - - - - - - - - - - - */

static atom_t
fn_to_atom(const char *fn)
{ PL_chars_t text;
  atom_t a;

  text.text.t    = (char *)fn;
  text.encoding  = ((REP_FN&REP_UTF8) ? ENC_UTF8 :
		    (REP_FN&REP_MB)   ? ENC_ANSI : ENC_ISO_LATIN_1);
  text.storage   = PL_CHARS_HEAP;
  text.length    = strlen(fn);
  text.canonical = FALSE;

  a = textToAtom(&text);
  PL_free_text(&text);

  return a;
}


		/********************************
		*       STREAM BASED I/O        *
		*********************************/

static const opt_spec open4_options[] =
{ { ATOM_type,		 OPT_ATOM },
  { ATOM_reposition,     OPT_BOOL },
  { ATOM_alias,	         OPT_ATOM },
  { ATOM_eof_action,     OPT_ATOM },
  { ATOM_close_on_abort, OPT_BOOL },
  { ATOM_buffer,	 OPT_ATOM },
  { ATOM_lock,		 OPT_ATOM },
  { ATOM_wait,		 OPT_BOOL },
  { ATOM_encoding,	 OPT_ATOM },
  { ATOM_bom,		 OPT_BOOL },
  { NULL_ATOM,	         0 }
};


/* MT: openStream() must be called unlocked */

IOSTREAM *
openStream(term_t file, term_t mode, term_t options)
{ GET_LD
  atom_t mname;
  atom_t type           = ATOM_text;
  int    reposition     = TRUE;
  atom_t alias	        = NULL_ATOM;
  atom_t eof_action     = ATOM_eof_code;
  atom_t buffer         = ATOM_full;
  atom_t lock		= ATOM_none;
  int	 wait		= TRUE;
  atom_t encoding	= NULL_ATOM;
  int    close_on_abort = TRUE;
  int	 bom		= -1;
  char   how[10];
  char  *h		= how;
  char *path;
  IOSTREAM *s;
  IOENC enc;

  if ( options )
  { if ( !scan_options(options, 0, ATOM_stream_option, open4_options,
		       &type, &reposition, &alias, &eof_action,
		       &close_on_abort, &buffer, &lock, &wait, &encoding, &bom) )
      return FALSE;
  }

					/* MODE */
  if ( PL_get_atom(mode, &mname) )
  { if ( mname == ATOM_write )
    { *h++ = 'w';
    } else if ( mname == ATOM_append )
    { *h++ = 'a';
    } else if ( mname == ATOM_update )
    { *h++ = 'u';
    } else if ( mname == ATOM_read )
    { *h++ = 'r';
    } else
    { PL_error(NULL, 0, NULL, ERR_DOMAIN, ATOM_io_mode, mode);
      return NULL;
    }
  } else
  { PL_error(NULL, 0, NULL, ERR_TYPE, ATOM_atom, mode);
    return NULL;
  }

					/* ENCODING */
  if ( encoding != NULL_ATOM )
  { enc = atom_to_encoding(encoding);
    if ( enc == ENC_UNKNOWN )
    { bad_encoding(NULL, encoding);
      return NULL;
    }
    if ( type == ATOM_binary && enc != ENC_OCTET )
    { bad_encoding("type(binary) implies encoding(octet)", encoding);
      return NULL;
    }
    switch(enc)				/* explicitely specified: do not */
    { case ENC_OCTET:			/* switch to Unicode.  For implicit */
      case ENC_ASCII:			/* and unicode types we must detect */
      case ENC_ISO_LATIN_1:		/* and skip the BOM */
      case ENC_WCHAR:
	bom = FALSE;
        break;
      default:
	;
    }
  } else if ( type == ATOM_binary )
  { enc = ENC_OCTET;
    bom = FALSE;
  } else
  { enc = LD->encoding;
  }

  if ( bom == -1 )
    bom = (mname == ATOM_read ? TRUE : FALSE);
  if ( type == ATOM_binary )
    *h++ = 'b';

					/* LOCK */
  if ( lock != ATOM_none )
  { *h++ = (wait ? 'l' : 'L');
    if ( lock == ATOM_read || lock == ATOM_shared )
      *h++ = 'r';
    else if ( lock == ATOM_write || lock == ATOM_exclusive )
      *h++ = 'w';
    else
    { term_t l = PL_new_term_ref();
      PL_put_atom(l, lock);
      PL_error(NULL, 0, NULL, ERR_DOMAIN, ATOM_lock, l);
      return NULL;
    }
  }

  *h = EOS;

					/* FILE */
#ifdef HAVE_POPEN
  if ( PL_is_functor(file, FUNCTOR_pipe1) )
  { term_t a;
    char *cmd;

    PL_clear_exception();
    a = PL_new_term_ref();
    _PL_get_arg(1, file, a);
    if ( !PL_get_chars(a, &cmd, CVT_ATOM|CVT_STRING|REP_FN) )
    { PL_error(NULL, 0, NULL, ERR_TYPE, ATOM_atom, a);
      return NULL;
    }

    if ( !(s = Sopen_pipe(cmd, how)) )
    { PL_error(NULL, 0, OsError(), ERR_FILE_OPERATION,
	       ATOM_open, ATOM_source_sink, file);
      return NULL;
    }
  } else
#endif /*HAVE_POPEN*/
  if ( PL_get_file_name(file, &path, 0) )
  { if ( !(s = Sopen_file(path, how)) )
    { PL_error(NULL, 0, OsError(), ERR_FILE_OPERATION,
	       ATOM_open, ATOM_source_sink, file);
      return NULL;
    }
    setFileNameStream(s, fn_to_atom(path));
  } else
  { return NULL;
  }

  s->encoding = enc;
  if ( !close_on_abort )
    s->flags |= SIO_NOCLOSE;

  if ( how[0] == 'r' )
  { if ( eof_action != ATOM_eof_code )
    { if ( eof_action == ATOM_reset )
	s->flags |= SIO_NOFEOF;
      else if ( eof_action == ATOM_error )
	s->flags |= SIO_FEOF2ERR;
      else
      { term_t ex = PL_new_term_ref();
	PL_put_atom(ex, eof_action);
	PL_error(NULL, 0, NULL, ERR_DOMAIN, ATOM_eof_action, ex);
	return NULL;
      }
    }
  } else
  { if ( buffer != ATOM_full )
    { s->flags &= ~SIO_FBUF;
      if ( buffer == ATOM_line )
	s->flags |= SIO_LBUF;
      else if ( buffer == ATOM_false )
	s->flags |= SIO_NBUF;
      else
      { term_t ex = PL_new_term_ref();
	PL_put_atom(ex, buffer);
	PL_error(NULL, 0, NULL, ERR_DOMAIN, ATOM_buffer, ex);
	return NULL;
      }
    }
  }

  if ( alias != NULL_ATOM )
  { LOCK();
    aliasStream(s, alias);
    UNLOCK();
  }
  if ( !reposition )
    s->position = NULL;

  if ( bom )
  { if ( mname == ATOM_read )
    { if ( ScheckBOM(s) < 0 )
      { bom_error:

	streamStatus(getStream(s));
	return NULL;
      }
    } else
    { if ( mname == ATOM_write ||
	   ( (mname == ATOM_append || mname == ATOM_update) &&
	     Ssize(s) == 0 ) )
      { if ( SwriteBOM(s) < 0 )
	  goto bom_error;
      }
    }
  }

  return s;
}


static
PRED_IMPL("open", 4, open4, PL_FA_ISO)
{ IOSTREAM *s = openStream(A1, A2, A4);

  if ( s )
    return PL_unify_stream_or_alias(A3, s);

  return FALSE;
}


static
PRED_IMPL("open", 3, open3, PL_FA_ISO)
{ IOSTREAM *s = openStream(A1, A2, 0);

  if ( s )
    return PL_unify_stream_or_alias(A3, s);

  return FALSE;
}

		 /*******************************
		 *	  EDINBURGH I/O		*
		 *******************************/

static IOSTREAM *
findStreamFromFile(atom_t name, unsigned int flags)
{ TableEnum e;
  Symbol symb;
  IOSTREAM *s = NULL;

  e = newTableEnum(streamContext);
  while( (symb=advanceTableEnum(e)) )
  { stream_context *ctx = symb->value;

    if ( ctx->filename == name &&
	 true(ctx, flags) )
    { s = symb->name;
      break;
    }
  }
  freeTableEnum(e);

  return s;
}


int
pl_see(term_t f)
{ GET_LD
  IOSTREAM *s;
  atom_t a;
  term_t mode;

  if ( !PL_get_atom_ex(f, &a) )
    return FALSE;

  PL_LOCK(L_SEETELL);
  if ( get_stream_handle(a, &s, SH_ALIAS|SH_UNLOCKED) )
  { Scurin = s;
    goto ok;
  }
  if ( a == ATOM_user )
  { Scurin = Suser_input;
    goto ok;
  }
  if ( (s = findStreamFromFile(a, IO_SEE)) )
  { Scurin = s;
    goto ok;
  }

  mode = PL_new_term_ref();
  PL_put_atom(mode, ATOM_read);
  if ( !(s = openStream(f, mode, 0)) )
  { PL_UNLOCK(L_SEETELL);
    return FALSE;
  }

  set(getStreamContext(s), IO_SEE);
  push_input_context(ATOM_see);
  Scurin = s;

ok:
  PL_UNLOCK(L_SEETELL);

  return TRUE;
}

int
pl_seen(void)
{ GET_LD
  IOSTREAM *s = getStream(Scurin);

  pop_input_context();

  if ( s && s->flags & SIO_NOFEOF )
    return TRUE;

  if ( s )
    return closeStream(s);

  return symbol_no_stream(ATOM_current_input);
}

static
PRED_IMPL("see", 1, see, 0)
{ return pl_see(A1);
}


static
PRED_IMPL("seen", 0, seen, 0)
{ return pl_seen();
}


static
PRED_IMPL("seeing", 1, seeing, 0)
{ PRED_LD

  if ( Scurin == Suser_input )
    return PL_unify_atom(A1, ATOM_user);

  return PL_unify_stream(A1, Scurin);
}


/* MT: Does not create a lock on the stream
*/

static int
do_tell(term_t f, atom_t m)
{ GET_LD
  IOSTREAM *s;
  atom_t a;
  term_t mode;

  if ( !PL_get_atom_ex(f, &a) )
    return FALSE;

  PL_LOCK(L_SEETELL);
  if ( get_stream_handle(a, &s, SH_UNLOCKED) )
  { Scurout = s;
    goto ok;
  }
  if ( a == ATOM_user )
  { Scurout = Suser_output;
    goto ok;
  }
  if ( (s = findStreamFromFile(a, IO_TELL)) )
  { Scurout = s;
    goto ok;
  }

  mode = PL_new_term_ref();
  PL_put_atom(mode, m);
  if ( !(s = openStream(f, mode, 0)) )
  { PL_UNLOCK(L_SEETELL);
    return FALSE;
  }

  set(getStreamContext(s), IO_TELL);
  pushOutputContext();
  Scurout = s;

ok:
  PL_UNLOCK(L_SEETELL);
  return TRUE;
}

static
PRED_IMPL("tell", 1, tell, 0)
{ return do_tell(A1, ATOM_write);
}

static
PRED_IMPL("append", 1, append, 0)
{ return do_tell(A1, ATOM_append);
}

static
PRED_IMPL("telling", 1, telling, 0)
{ PRED_LD

  if ( Scurout == Suser_output )
    return PL_unify_atom(A1, ATOM_user);

  return PL_unify_stream(A1, Scurout);
}

static
PRED_IMPL("told", 0, told, 0)
{ PRED_LD
  IOSTREAM *s = getStream(Scurout);

  popOutputContext();

  if ( s && s->flags & SIO_NOFEOF )
    return TRUE;

  if ( s )
    return closeStream(s);

  return symbol_no_stream(ATOM_current_output);
}

		 /*******************************
		 *	   NULL-STREAM		*
		 *******************************/

static ssize_t
Swrite_null(void *handle, char *buf, size_t size)
{ (void)handle;
  (void)buf;

  return size;
}


static ssize_t
Sread_null(void *handle, char *buf, size_t size)
{ (void)handle;
  (void)buf;
  (void)size;

  return 0;
}


static long
Sseek_null(void *handle, long offset, int whence)
{ (void)handle;

  switch(whence)
  { case SIO_SEEK_SET:
	return offset;
    case SIO_SEEK_CUR:
    case SIO_SEEK_END:
    default:
        return -1;
  }
}


static int
Sclose_null(void *handle)
{ (void)handle;

  return 0;
}


static const IOFUNCTIONS nullFunctions =
{ Sread_null,
  Swrite_null,
  Sseek_null,
  Sclose_null
};


static
PRED_IMPL("open_null_stream", 1, open_null_stream, 0)
{ int sflags = SIO_NBUF|SIO_RECORDPOS|SIO_OUTPUT|SIO_TEXT;
  IOSTREAM *s = Snew((void *)NULL, sflags, (IOFUNCTIONS *)&nullFunctions);

  if ( s )
  { s->encoding = ENC_UTF8;
    return PL_unify_stream_or_alias(A1, s);
  }

  return FALSE;
}


static int
do_close(IOSTREAM *s, int force)
{ if ( force )
  { if ( !s )
      return TRUE;
    if ( s == Sinput )
      Sclearerr(s);
    else if ( s == Soutput || s == Serror )
    { Sflush(s);
      Sclearerr(s);
    } else
    { Sflush(s);
      Sclose(s);
    }

    return TRUE;
  } else if ( s )
  { return closeStream(s);
  } else
  { return FALSE;
  }
}


static int
pl_close(term_t stream, int force ARG_LD)
{ IOSTREAM *s;
  atom_t a;
  stream_ref *ref;
  PL_blob_t *type;

  if ( !PL_get_atom(stream, &a) )
    return not_a_stream(stream);

  ref = PL_blob_data(a, NULL, &type);
  if ( type == &stream_blob )
  { int rc = TRUE;

    if ( ref->read )
      rc = do_close(getStream(ref->read), force);
    if ( ref->write )
      rc = rc && do_close(getStream(ref->write), force);

    return rc;
  }

  if ( get_stream_handle(a, &s, SH_ERRORS|SH_ALIAS) )
    return do_close(s, force);

  return FALSE;
}


static
PRED_IMPL("close", 1, close, PL_FA_ISO)
{ PRED_LD

  return pl_close(A1, FALSE PASS_LD);
}


static const opt_spec close2_options[] =
{ { ATOM_force,		 OPT_BOOL },
  { NULL_ATOM,		 0 }
};


static
PRED_IMPL("close", 2, close2, PL_FA_ISO)
{ PRED_LD
  int force = FALSE;

  if ( !scan_options(A2, 0, ATOM_close_option, close2_options, &force) )
    return FALSE;

  return pl_close(A1, force PASS_LD);
}


		 /*******************************
		 *	 STREAM-PROPERTY	*
		 *******************************/

static int
stream_file_name_propery(IOSTREAM *s, term_t prop ARG_LD)
{ atom_t name;

  for(; s; s=s->downstream)
  { if ( (name = getStreamContext(s)->filename) )
    { return PL_unify_atom(prop, name);
    }
  }

  return FALSE;
}


static int
stream_mode_property(IOSTREAM *s, term_t prop ARG_LD)
{ atom_t mode;

  if ( s->flags & SIO_INPUT )
    mode = ATOM_read;
  else
  { assert(s->flags & SIO_OUTPUT);

    if ( s->flags & SIO_APPEND )
      mode = ATOM_append;
    else if ( s->flags & SIO_UPDATE )
      mode = ATOM_update;
    else
      mode = ATOM_write;
  }

  return PL_unify_atom(prop, mode);
}


static int
stream_input_prop(IOSTREAM *s ARG_LD)
{ IGNORE_LD

  return (s->flags & SIO_INPUT) ? TRUE : FALSE;
}


static int
stream_output_prop(IOSTREAM *s ARG_LD)
{ IGNORE_LD

  return (s->flags & SIO_OUTPUT) ? TRUE : FALSE;
}


/* - - - - - - - - - - - - - - - - - - - - - - - - - - - - - - - - - - - - -
Incomplete: should be non-deterministic if the stream has multiple aliases!
- - - - - - - - - - - - - - - - - - - - - - - - - - - - - - - - - - - - - */

static int
stream_alias_prop(IOSTREAM *s, term_t prop ARG_LD)
{ atom_t name;
  stream_context *ctx = getStreamContext(s);
  int i;

  if ( PL_get_atom(prop, &name) )
  { alias *a;

    for( a = ctx->alias_head; a; a = a->next )
    { if ( a->name == name )
	return TRUE;
    }

    if ( (i=standardStreamIndexFromName(name)) >= 0 &&
	 i < 6 &&
	 s == LD->IO.streams[i] )
      return TRUE;

    return FALSE;
  }

  if ( (i=standardStreamIndexFromStream(s)) >= 0 && i < 3 )
    return PL_unify_atom(prop, standardStreams[i]);
  if ( ctx->alias_head )
    return PL_unify_atom(prop, ctx->alias_head->name);

  return FALSE;
}


static int
stream_position_prop(IOSTREAM *s, term_t prop ARG_LD)
{ IGNORE_LD

  if ( s->position )
  { return PL_unify_term(prop,
			 PL_FUNCTOR, FUNCTOR_stream_position4,
			   PL_INT64, s->position->charno,
			   PL_INT, s->position->lineno,
			   PL_INT, s->position->linepos,
			   PL_INT64, s->position->byteno);
  }

  return FALSE;
}


static int
stream_end_of_stream_prop(IOSTREAM *s, term_t prop ARG_LD)
{ if ( s->flags & SIO_INPUT )
  { atom_t val;

    if ( s->flags & SIO_FEOF2 )
      val = ATOM_past;
    else if ( s->flags & SIO_FEOF )
      val = ATOM_at;
    else
      val = ATOM_not;

    return PL_unify_atom(prop, val);
  }

  return FALSE;
}


static int
stream_eof_action_prop(IOSTREAM *s, term_t prop ARG_LD)
{ atom_t val;

  if ( s->flags & SIO_NOFEOF )
    val = ATOM_reset;
  else if ( s->flags & SIO_FEOF2ERR )
    val = ATOM_error;
  else
    val = ATOM_eof_code;

  return PL_unify_atom(prop, val);
}


#ifdef HAVE_FSTAT
#include <sys/stat.h>
#endif

#if !defined(S_ISREG) && defined(S_IFREG)
#define S_ISREG(m) ((m&S_IFMT) == S_IFREG)
#endif

static int
stream_reposition_prop(IOSTREAM *s, term_t prop ARG_LD)
{ atom_t val;

  if ( s->functions->seek )
  {
#ifdef HAVE_FSTAT
    int fd = Sfileno(s);
    struct stat buf;

    if ( fd != -1 && fstat(fd, &buf) == 0 && S_ISREG(buf.st_mode) )
      val = ATOM_true;
    else
      val = ATOM_false;
#else
    val = ATOM_true;
#endif
  } else
    val = ATOM_false;

  return PL_unify_atom(prop, val);
}


static int
stream_close_on_abort_prop(IOSTREAM *s, term_t prop ARG_LD)
{ IGNORE_LD

  return PL_unify_bool_ex(prop, !(s->flags & SIO_NOCLOSE));
}


static int
stream_type_prop(IOSTREAM *s, term_t prop ARG_LD)
{ return PL_unify_atom(prop, s->flags & SIO_TEXT ? ATOM_text : ATOM_binary);
}


static int
stream_file_no_prop(IOSTREAM *s, term_t prop ARG_LD)
{ int fd;

  if ( (fd = Sfileno(s)) >= 0 )
    return PL_unify_integer(prop, fd);

  return FALSE;
}


static int
stream_tty_prop(IOSTREAM *s, term_t prop ARG_LD)
{ IGNORE_LD

  if ( (s->flags & SIO_ISATTY) )
    return PL_unify_bool_ex(prop, TRUE);

  return FALSE;
}


static int
stream_bom_prop(IOSTREAM *s, term_t prop ARG_LD)
{ IGNORE_LD

  if ( (s->flags & SIO_BOM) )
    return PL_unify_bool_ex(prop, TRUE);

  return FALSE;
}


static int
stream_newline_prop(IOSTREAM *s, term_t prop ARG_LD)
{ switch ( s->newline )
  { case SIO_NL_POSIX:
    case SIO_NL_DETECT:
      return PL_unify_atom(prop, ATOM_posix);
    case SIO_NL_DOS:
      return PL_unify_atom(prop, ATOM_dos);
  }

  return FALSE;
}


static int
stream_encoding_prop(IOSTREAM *s, term_t prop ARG_LD)
{ return PL_unify_atom(prop, encoding_to_atom(s->encoding));
}


static int
stream_reperror_prop(IOSTREAM *s, term_t prop ARG_LD)
{ atom_t a;

  if ( (s->flags & SIO_REPXML) )
    a = ATOM_xml;
  else if ( (s->flags & SIO_REPPL) )
    a = ATOM_prolog;
  else
    a = ATOM_error;

  return PL_unify_atom(prop, a);
}


static int
stream_buffer_prop(IOSTREAM *s, term_t prop ARG_LD)
{ atom_t b;

  if ( s->flags & SIO_FBUF )
    b = ATOM_full;
  else if ( s->flags & SIO_LBUF )
    b = ATOM_line;
  else /*if ( s->flags & SIO_NBUF )*/
    b = ATOM_false;

  return PL_unify_atom(prop, b);
}


static int
stream_buffer_size_prop(IOSTREAM *s, term_t prop ARG_LD)
{ if ( (s->flags & SIO_NBUF) )
    return FALSE;

  return PL_unify_integer(prop, s->bufsize);
}


static int
stream_timeout_prop(IOSTREAM *s, term_t prop ARG_LD)
{ if ( s->timeout == -1 )
    return PL_unify_atom(prop, ATOM_infinite);

  return PL_unify_float(prop, (double)s->timeout/1000.0);
}


static int
stream_nlink_prop(IOSTREAM *s, term_t prop ARG_LD)
{ int fd;

  if ( (fd = Sfileno(s)) >= 0 )
  { struct stat buf;

    if ( fstat(fd, &buf) == 0 )
    { return PL_unify_integer(prop, buf.st_nlink);
    }
  }

  return FALSE;
}

static int
stream_close_on_exec_prop(IOSTREAM *s, term_t prop ARG_LD)
{  int fd;
#ifdef __WINDOWS__
   DWORD Flags;
#else
   int fd_flags;
#endif
   IGNORE_LD

   if ( (fd = Sfileno(s)) < 0)
     return FALSE;

#if defined(F_SETFD) && defined(FD_CLOEXEC)

   if ( (fd_flags = fcntl(fd, F_GETFD)) == -1)
     return FALSE;

   return PL_unify_bool_ex(prop, (fd_flags&FD_CLOEXEC) != 0 );

#elif defined __WINDOWS__

   if ( GetHandleInformation((HANDLE)_get_osfhandle(fd), &Flags) == 0 )
     return FALSE;

   return PL_unify_bool_ex(prop, (Flags & HANDLE_FLAG_INHERIT) == 0);

#endif

   return FALSE;
}

typedef struct
{ functor_t functor;			/* functor of property */
  property_t function; /* function to generate */
} sprop;


static const sprop sprop_list [] =
{ { FUNCTOR_file_name1,	    stream_file_name_propery },
  { FUNCTOR_mode1,	    stream_mode_property },
  { FUNCTOR_input0,	    (property_t)stream_input_prop },
  { FUNCTOR_output0,	    (property_t)stream_output_prop },
  { FUNCTOR_alias1,	    stream_alias_prop },
  { FUNCTOR_position1,	    stream_position_prop },
  { FUNCTOR_end_of_stream1, stream_end_of_stream_prop },
  { FUNCTOR_eof_action1,    stream_eof_action_prop },
  { FUNCTOR_reposition1,    stream_reposition_prop },
  { FUNCTOR_type1,	    stream_type_prop },
  { FUNCTOR_file_no1,	    stream_file_no_prop },
  { FUNCTOR_buffer1,	    stream_buffer_prop },
  { FUNCTOR_buffer_size1,   stream_buffer_size_prop },
  { FUNCTOR_close_on_abort1,stream_close_on_abort_prop },
  { FUNCTOR_tty1,	    stream_tty_prop },
  { FUNCTOR_encoding1,	    stream_encoding_prop },
  { FUNCTOR_bom1,	    stream_bom_prop },
  { FUNCTOR_newline1,	    stream_newline_prop },
  { FUNCTOR_representation_errors1, stream_reperror_prop },
  { FUNCTOR_timeout1,       stream_timeout_prop },
  { FUNCTOR_nlink1,         stream_nlink_prop },
  { FUNCTOR_close_on_exec1, stream_close_on_exec_prop },
  { 0,			    NULL }
};


typedef struct
{ TableEnum e;				/* Enumerator on stream-table */
  IOSTREAM *s;				/* Stream we are enumerating */
  const sprop *p;			/* Pointer in properties */
  int fixed_p;				/* Propety is given */
} prop_enum;


static
PRED_IMPL("stream_property", 2, stream_property,
	  PL_FA_ISO|PL_FA_NONDETERMINISTIC)
{ PRED_LD
  IOSTREAM *s;
  prop_enum *pe;
  fid_t fid;
  term_t a1;
  atom_t a;

  term_t stream = A1;
  term_t property = A2;

  switch( CTX_CNTRL )
  { case FRG_FIRST_CALL:
      a1 = PL_new_term_ref();

      if ( PL_is_variable(stream) )	/* generate */
      {	const sprop *p = sprop_list;
	int fixed = FALSE;
	functor_t f;

	if ( PL_get_functor(property, &f) ) /* test for defined property */
	{ for( ; p->functor; p++ )
	  { if ( f == p->functor )
	    { fixed = TRUE;
	      break;
	    }
	  }
	  if ( !p->functor )
	    return PL_error(NULL, 0, NULL, ERR_DOMAIN,
			    ATOM_stream_property, property);
	}

	pe = allocForeignState(sizeof(*pe));

	pe->e = newTableEnum(streamContext);
	pe->s = NULL;
	pe->p = p;
	pe->fixed_p = fixed;

	break;
      }

      if ( !PL_get_atom(stream, &a) )
	return not_a_stream(stream);

      LOCK();				/* given stream */
      if ( get_stream_handle(a, &s, SH_ERRORS|SH_UNLOCKED) )
      { functor_t f;

	if ( PL_is_variable(property) )	/* generate properties */
	{ pe = allocForeignState(sizeof(*pe));

	  pe->e = NULL;
	  pe->s = s;
	  pe->p = sprop_list;
	  pe->fixed_p = FALSE;
	  UNLOCK();

	  break;
	}

	if ( PL_get_functor(property, &f) )
	{ const sprop *p = sprop_list;

	  for( ; p->functor; p++ )
	  { if ( f == p->functor )
	    { int rval;

	      switch(arityFunctor(f))
	      { case 0:
		  rval = (*(property0_t)p->function)(s PASS_LD);
		  break;
		case 1:
		{ term_t a1 = PL_new_term_ref();

		  _PL_get_arg(1, property, a1);
		  rval = (*p->function)(s, a1 PASS_LD);
		  break;
		}
		default:
		  assert(0);
		  rval = FALSE;
	      }
	      UNLOCK();
	      return rval;
	    }
	  }
	} else
	{ UNLOCK();
	  return PL_error(NULL, 0, NULL, ERR_DOMAIN,
			  ATOM_stream_property, property);
	}
      }
      UNLOCK();
      return FALSE;				/* bad stream handle */
    case FRG_REDO:
    { pe = CTX_PTR;
      a1 = PL_new_term_ref();

      break;
    }
    case FRG_CUTTED:
    { pe = CTX_PTR;

      if ( pe )				/* 0 if exception on FRG_FIRST_CALL */
      { if ( pe->e )
	  freeTableEnum(pe->e);

	freeForeignState(pe, sizeof(*pe));
      }
      return TRUE;
    }
    default:
      assert(0);
      return FALSE;
  }


  if ( !(fid = PL_open_foreign_frame()) )
  { error:

    if ( pe->e )
      freeTableEnum(pe->e);

    freeForeignState(pe, sizeof(*pe));
    return FALSE;
  }

  for(;;)
  { if ( pe->s )				/* given stream */
    { fid_t fid2;

      if ( PL_is_variable(stream) )
      { if ( !PL_unify_stream(stream, pe->s) )
	  goto enum_e;
      }

      if ( !(fid2 = PL_open_foreign_frame()) )
	goto error;
      for( ; pe->p->functor ; pe->p++ )
      { if ( PL_unify_functor(property, pe->p->functor) )
	{ int rval;

	  switch(arityFunctor(pe->p->functor))
	  { case 0:
	      rval = (*(property0_t)pe->p->function)(pe->s PASS_LD);
	      break;
	    case 1:
	    { _PL_get_arg(1, property, a1);

	      rval = (*pe->p->function)(pe->s, a1 PASS_LD);
	      break;
	    }
	    default:
	      assert(0);
	      rval = FALSE;
	  }
	  if ( rval )
	  { if ( pe->fixed_p )
	      pe->s = NULL;
	    else
	      pe->p++;
	    ForeignRedoPtr(pe);
	  }
	}

	if ( exception_term )
	  goto error;

	if ( pe->fixed_p )
	  break;
	PL_rewind_foreign_frame(fid2);
      }
      PL_close_foreign_frame(fid2);
      pe->s = NULL;
    }

  enum_e:
    if ( pe->e )
    { Symbol symb;

      while ( (symb=advanceTableEnum(pe->e)) )
      { PL_rewind_foreign_frame(fid);
	if ( PL_unify_stream(stream, symb->name) )
	{ pe->s = symb->name;
	  if ( !pe->fixed_p )
	    pe->p = sprop_list;
	  break;
	}
	if ( exception_term )
	  goto error;
      }
    }

    if ( !pe->s )
    { if ( pe->e )
	freeTableEnum(pe->e);

      freeForeignState(pe, sizeof(*pe));
      return FALSE;
    }
  }
}


static
PRED_IMPL("is_stream", 1, is_stream, 0)
{ GET_LD
  IOSTREAM *s;
  atom_t a;

  if ( PL_get_atom(A1, &a) &&
       get_stream_handle(a, &s, 0) )
  { releaseStream(s);
    return TRUE;
  }

  return FALSE;
}



		 /*******************************
		 *	      FLUSH		*
		 *******************************/


static int
flush_output(term_t out ARG_LD)
{ IOSTREAM *s;

  if ( getOutputStream(out, S_DONTCARE, &s) )
  { Sflush(s);
    return streamStatus(s);
  }

  return FALSE;
}

static
PRED_IMPL("flush_output", 0, flush_output, PL_FA_ISO)
{ PRED_LD

  return flush_output(0 PASS_LD);
}

static
PRED_IMPL("flush_output", 1, flush_output1, PL_FA_ISO)
{ PRED_LD

  return flush_output(A1 PASS_LD);
}


static int
getStreamWithPosition(term_t stream, IOSTREAM **sp)
{ IOSTREAM *s;

  if ( PL_get_stream_handle(stream, &s) )
  { if ( !s->position )
    { PL_error(NULL, 0, NULL, ERR_PERMISSION, /* non-ISO */
	       ATOM_property, ATOM_position, stream);
      releaseStream(s);
      return FALSE;
    }

    *sp = s;
    return TRUE;
  }

  return FALSE;
}


static int
getRepositionableStream(term_t stream, IOSTREAM **sp)
{ GET_LD
  IOSTREAM *s;
  atom_t a;

  if ( !PL_get_atom(stream, &a) )
    return not_a_stream(stream);

  if ( get_stream_handle(a, &s, SH_ERRORS) )
  { if ( !s->position || !s->functions || !s->functions->seek )
    { PL_error(NULL, 0, NULL, ERR_PERMISSION,
	       ATOM_reposition, ATOM_stream, stream);
      releaseStream(s);
      return FALSE;
    }

    *sp = s;
    return TRUE;
  }

  return FALSE;
}


static
PRED_IMPL("set_stream_position", 2, set_stream_position, PL_FA_ISO)
{ PRED_LD
  IOSTREAM *s = NULL;			/* make compiler happy */
  int64_t charno, byteno;
  long linepos, lineno;
  term_t a = PL_new_term_ref();

  term_t stream = A1;
  term_t pos = A2;

  if ( !(getRepositionableStream(stream, &s)) )
    return FALSE;

  if ( !PL_is_functor(pos, FUNCTOR_stream_position4) ||
       !PL_get_arg(1, pos, a) ||
       !PL_get_int64(a, &charno) ||
       !PL_get_arg(2, pos, a) ||
       !PL_get_long(a, &lineno) ||
       !PL_get_arg(3, pos, a) ||
       !PL_get_long(a, &linepos) ||
       !PL_get_arg(4, pos, a) ||
       !PL_get_int64(a, &byteno) )
  { releaseStream(s);
    return PL_error("stream_position", 3, NULL,
		    ERR_DOMAIN, ATOM_stream_position, pos);
  }

  if ( Sseek64(s, byteno, SIO_SEEK_SET) != 0 )
    return PL_error(NULL, 0, MSG_ERRNO, ERR_FILE_OPERATION,
		    ATOM_reposition, ATOM_stream, stream);

  s->position->byteno  = byteno;
  s->position->charno  = charno;
  s->position->lineno  = (int)lineno;
  s->position->linepos = (int)linepos;

  releaseStream(s);

  return TRUE;
}


static
PRED_IMPL("seek", 4, seek, 0)
{ PRED_LD
  atom_t m;
  int whence = -1;
  int64_t off, new;
  IOSTREAM *s;

  term_t stream = A1;
  term_t offset = A2;
  term_t method = A3;
  term_t newloc = A4;

  if ( !(PL_get_atom_ex(method, &m)) )
    return FALSE;

  if ( m == ATOM_bof )
    whence = SIO_SEEK_SET;
  else if ( m == ATOM_current )
    whence = SIO_SEEK_CUR;
  else if ( m == ATOM_eof )
    whence = SIO_SEEK_END;
  else
    return PL_error("seek", 4, NULL, ERR_DOMAIN, ATOM_seek_method, method);

  if ( !PL_get_int64(offset, &off) )
    return PL_error("seek", 4, NULL, ERR_DOMAIN, ATOM_integer, offset);

  if ( PL_get_stream_handle(stream, &s) )
  { int unit = Sunit_size(s);

    off *= unit;
    if ( Sseek64(s, off, whence) < 0 )
    { if ( errno == EINVAL )
	PL_error("seek", 4, "offset out of range", ERR_DOMAIN,
		 ATOM_position, offset);
      else
	PL_error("seek", 4, OsError(), ERR_PERMISSION,
		 ATOM_reposition, ATOM_stream, stream);
      Sclearerr(s);
      releaseStream(s);
      return FALSE;
    }

    new = Stell64(s);
    releaseStream(s);
    new /= unit;

    return PL_unify_int64(newloc, new);
  }

  return FALSE;
}


static
PRED_IMPL("set_input", 1, set_input, PL_FA_ISO)
{ PRED_LD
  IOSTREAM *s;

  if ( getInputStream(A1, S_DONTCARE, &s) )
  { Scurin = s;
    releaseStream(s);
    return TRUE;
  }

  return FALSE;
}


static
PRED_IMPL("set_output", 1, set_output, PL_FA_ISO)
{ PRED_LD
  IOSTREAM *s;

  if ( getOutputStream(A1, S_DONTCARE, &s) )
  { Scurout = s;
    releaseStream(s);
    return TRUE;
  }

  return FALSE;
}


static
PRED_IMPL("current_input", 1, current_input, PL_FA_ISO)
{ PRED_LD
  return PL_unify_stream(A1, Scurin);
}


static
PRED_IMPL("current_output", 1, current_output, PL_FA_ISO)
{ PRED_LD
  return PL_unify_stream(A1, Scurout);
}


static
PRED_IMPL("byte_count", 2, byte_count, 0)
{ PRED_LD
  IOSTREAM *s;

  if ( getStreamWithPosition(A1, &s) )
  { int64_t n = s->position->byteno;

    releaseStream(s);
    return PL_unify_int64(A2, n);
  }

  return FALSE;
}


static
PRED_IMPL("character_count", 2, character_count, 0)
{ PRED_LD
  IOSTREAM *s;

  if ( getStreamWithPosition(A1, &s) )
  { int64_t n = s->position->charno;

    releaseStream(s);
    return PL_unify_int64(A2, n);
  }

  return FALSE;
}


static
PRED_IMPL("line_count", 2, line_count, 0)
{ GET_LD
  IOSTREAM *s;

  if ( getStreamWithPosition(A1, &s) )
  { intptr_t n = s->position->lineno;

    releaseStream(s);
    return PL_unify_integer(A2, n);
  }

  return FALSE;
}


static
PRED_IMPL("line_position", 2, line_position, 0)
{ GET_LD
  IOSTREAM *s;

  if ( getStreamWithPosition(A1, &s) )
  { intptr_t n = s->position->linepos;

    releaseStream(s);
    return PL_unify_integer(A2, n);
  }

  return FALSE;
}


static
PRED_IMPL("source_location", 2, source_location, 0)
{ PRED_LD
  if ( ReadingSource &&
       PL_unify_atom(A1, source_file_name) &&
       PL_unify_integer(A2, source_line_no) )
    return TRUE;

  return FALSE;
}


static int
at_end_of_stream(term_t stream ARG_LD)
{ IOSTREAM *s;

  if ( getInputStream(stream, S_DONTCARE, &s) )
  { int rval = Sfeof(s);

    if ( rval < 0 )
    { PL_error(NULL, 0, "not-buffered stream", ERR_PERMISSION,
	       ATOM_end_of_stream, ATOM_stream, stream);
      rval = FALSE;
    }

    if ( rval && Sferror(s) )		/* due to error */
      return streamStatus(s);
    else
      releaseStream(s);

    return rval;
  }

  return FALSE;				/* exception */
}

static
PRED_IMPL("at_end_of_stream", 1, at_end_of_stream, PL_FA_ISO)
{ PRED_LD
  return at_end_of_stream(A1 PASS_LD);
}

static
PRED_IMPL("at_end_of_stream", 0, at_end_of_stream0, PL_FA_ISO)
{ PRED_LD
  return at_end_of_stream(0 PASS_LD);
}


static foreign_t
peek(term_t stream, term_t chr, int how ARG_LD)
{ IOSTREAM *s;
  int c;

  if ( !getInputStream(stream, how == PL_BYTE ? S_BINARY : S_TEXT, &s) )
    return FALSE;
  if ( true(s, SIO_NBUF) || (s->bufsize && s->bufsize < PL_MB_LEN_MAX) )
  { releaseStream(s);
    return PL_error(NULL, 0, "stream is unbuffered", ERR_PERMISSION,
		    ATOM_peek, ATOM_stream, stream);
  }

  if ( how == PL_BYTE )
  { IOPOS pos = s->posbuf;

    c = Sgetc(s);
    if ( c != EOF )
      Sungetc(c, s);
    s->posbuf = pos;
  } else
  { c = Speekcode(s);
  }
  if ( Sferror(s) )
    return streamStatus(s);
  releaseStream(s);

  return PL_unify_char(chr, c, how);
}


static
PRED_IMPL("peek_byte", 2, peek_byte2, 0)
{ PRED_LD
  return peek(A1, A2, PL_BYTE PASS_LD);
}


static
PRED_IMPL("peek_byte", 1, peek_byte1, 0)
{ PRED_LD
  return peek(0, A1, PL_BYTE PASS_LD);
}


static
PRED_IMPL("peek_code", 2, peek_code2, 0)
{ PRED_LD
  return peek(A1, A2, PL_CODE PASS_LD);
}


static
PRED_IMPL("peek_code", 1, peek_code1, 0)
{ PRED_LD
  return peek(0, A1, PL_CODE PASS_LD);
}


static
PRED_IMPL("peek_char", 2, peek_char2, 0)
{ PRED_LD
  return peek(A1, A2, PL_CHAR PASS_LD);
}


static
PRED_IMPL("peek_char", 1, peek_char1, 0)
{ PRED_LD
  return peek(0, A1, PL_CHAR PASS_LD);
}


		 /*******************************
		 *	    INTERACTION		*
		 *******************************/

/* - - - - - - - - - - - - - - - - - - - - - - - - - - - - - - - - - - - - -
set_prolog_IO(+In, +Out, +Error)

- - - - - - - - - - - - - - - - - - - - - - - - - - - - - - - - - - - - - */

typedef struct wrappedIO
{ void		   *wrapped_handle;	/* original handle */
  IOFUNCTIONS      *wrapped_functions;	/* original functions */
  IOSTREAM	   *wrapped_stream;	/* stream we wrapped */
  IOFUNCTIONS       functions;		/* new function block */
} wrappedIO;


ssize_t
Sread_user(void *handle, char *buf, size_t size)
{ GET_LD
  wrappedIO *wio = handle;
  ssize_t rc;

  if ( LD->prompt.next && ttymode != TTY_RAW )
    PL_write_prompt(TRUE);
  else
    Sflush(Suser_output);

  rc = (*wio->wrapped_functions->read)(wio->wrapped_handle, buf, size);
  if ( rc == 0 )			/* end-of-file */
  { Sclearerr(Suser_input);
    LD->prompt.next = TRUE;
  } else if ( rc == 1 && buf[0] == 04 )
  { rc = 0;				/* Map ^D to end-of-file */
  } else if ( rc > 0 && buf[rc-1] == '\n' )
    LD->prompt.next = TRUE;

  return rc;
}


static int
closeWrappedIO(void *handle)
{ wrappedIO *wio = handle;
  int rval;

  if ( wio->wrapped_functions->close )
    rval = (*wio->wrapped_functions->close)(wio->wrapped_handle);
  else
    rval = 0;

  wio->wrapped_stream->functions = wio->wrapped_functions;
  wio->wrapped_stream->handle = wio->wrapped_handle;
  PL_free(wio);

  return rval;
}


static void
wrapIO(IOSTREAM *s,
       ssize_t (*read)(void *, char *, size_t),
       ssize_t (*write)(void *, char *, size_t))
{ wrappedIO *wio = PL_malloc(sizeof(*wio));

  wio->wrapped_functions = s->functions;
  wio->wrapped_handle =	s->handle;
  wio->wrapped_stream = s;

  wio->functions = *s->functions;
  if ( read  ) wio->functions.read  = read;
  if ( write ) wio->functions.write = write;
  wio->functions.close = closeWrappedIO;

  s->functions = &wio->functions;
  s->handle = wio;
}


static
PRED_IMPL("set_prolog_IO", 3, set_prolog_IO, 0)
{ PRED_LD
  IOSTREAM *in = NULL, *out = NULL, *error = NULL;
  int rval = FALSE;
  int wrapin = FALSE;
  int i;

  if ( !term_stream_handle(A1, &in, SH_ERRORS|SH_ALIAS|SH_UNLOCKED PASS_LD) )
    goto out;

  wrapin = (LD->IO.streams[0] != in);
  if ( wrapin )
  { if ( !(in = getStream(in)) )	/* lock it */
      goto out;
  }

  if ( !term_stream_handle(A2, &out, SH_ERRORS|SH_ALIAS PASS_LD) )
    goto out;

  if ( PL_compare(A2, A3) == 0 )	/* == */
  { error = getStream(Snew(out->handle, out->flags, out->functions));
    if ( !error )
      goto out;
    error->flags &= ~SIO_ABUF;		/* disable buffering */
    error->flags |= SIO_NBUF;
  } else
  { if ( !PL_get_stream_handle(A3, &error) )
      goto out;
  }

  LOCK();
  out->flags &= ~SIO_ABUF;		/* output: line buffered */
  out->flags |= SIO_LBUF;

  LD->IO.streams[1] = out;		/* user_output */
  LD->IO.streams[2] = error;		/* user_error */
  LD->IO.streams[4] = out;		/* current_output */

  if ( wrapin )
  { LD->IO.streams[3] = in;		/* current_input */
    LD->IO.streams[0] = in;		/* user_input */
    wrapIO(in, Sread_user, NULL);
    LD->prompt.next = TRUE;
  }

  for(i=0; i<3; i++)
  { LD->IO.streams[i]->position = &LD->IO.streams[0]->posbuf;
    LD->IO.streams[i]->flags |= SIO_RECORDPOS;
  }

  UNLOCK();
  rval = TRUE;

out:
  if ( wrapin && in )
    releaseStream(in);
  if ( out )
    releaseStream(out);
  if ( error && error != out )
    releaseStream(error);

  return rval;
}


static
PRED_IMPL("$size_stream", 2, size_stream, 0)
{ GET_LD
  IOSTREAM *s;
  int rval;

  if ( !PL_get_stream_handle(A1, &s) )
    return FALSE;

  rval = PL_unify_int64(A2, Ssize(s));
  PL_release_stream(s);

  return rval;
}


/* - - - - - - - - - - - - - - - - - - - - - - - - - - - - - - - - - - - - -
copy_stream_data(+StreamIn, +StreamOut, [Len])
	Copy all data from StreamIn to StreamOut.  Should be somewhere else,
	and maybe we need something else to copy resources.
- - - - - - - - - - - - - - - - - - - - - - - - - - - - - - - - - - - - - */

static int
copy_stream_data(term_t in, term_t out, term_t len ARG_LD)
{ IOSTREAM *i, *o;
  int c;
  int count = 0;

  if ( !getInputStream(in, S_DONTCARE, &i) )
    return FALSE;
  if ( !getOutputStream(out, S_DONTCARE, &o) )
  { releaseStream(i);
    return FALSE;
  }

  if ( !len )
  { while ( (c = Sgetcode(i)) != EOF )
    { if ( (++count % 4096) == 0 && PL_handle_signals() < 0 )
      { releaseStream(i);
	releaseStream(o);
	return FALSE;
      }
      if ( Sputcode(c, o) < 0 )
      { releaseStream(i);
	return streamStatus(o);
      }
    }
  } else
  { int64_t n;

    if ( !PL_get_int64_ex(len, &n) )
      return FALSE;

    while ( n-- > 0 && (c = Sgetcode(i)) != EOF )
    { if ( (++count % 4096) == 0 && PL_handle_signals() < 0 )
      { releaseStream(i);
	releaseStream(o);
	return FALSE;
      }
      if ( Sputcode(c, o) < 0 )
      { releaseStream(i);
	return streamStatus(o);
      }
    }
  }

  releaseStream(o);
  return streamStatus(i);
}

static
PRED_IMPL("copy_stream_data", 3, copy_stream_data3, 0)
{ PRED_LD
  return copy_stream_data(A1, A2, A3 PASS_LD);
}

static
PRED_IMPL("copy_stream_data", 2, copy_stream_data2, 0)
{ PRED_LD
  return copy_stream_data(A1, A2, 0 PASS_LD);
}


		 /*******************************
		 *      PUBLISH PREDICATES	*
		 *******************************/

BeginPredDefs(file)
					/* ISO IO */
  PRED_DEF("open", 4, open4, PL_FA_ISO)
  PRED_DEF("open", 3, open3, PL_FA_ISO)
  PRED_DEF("close", 1, close, PL_FA_ISO)
  PRED_DEF("close", 2, close2, PL_FA_ISO)
  PRED_DEF("set_input", 1, set_input, PL_FA_ISO)
  PRED_DEF("set_output", 1, set_output, PL_FA_ISO)
  PRED_DEF("current_input", 1, current_input, PL_FA_ISO)
  PRED_DEF("current_output", 1, current_output, PL_FA_ISO)
  PRED_DEF("get_code", 2, get_code2, PL_FA_ISO)
  PRED_DEF("get_code", 1, get_code1, PL_FA_ISO)
  PRED_DEF("get_char", 2, get_char2, PL_FA_ISO)
  PRED_DEF("get_char", 1, get_char1, PL_FA_ISO)
  PRED_DEF("get_byte", 2, get_byte2, PL_FA_ISO)
  PRED_DEF("get_byte", 1, get_byte1, PL_FA_ISO)
  PRED_DEF("peek_code", 2, peek_code2, PL_FA_ISO)
  PRED_DEF("peek_code", 1, peek_code1, PL_FA_ISO)
  PRED_DEF("peek_char", 2, peek_char2, PL_FA_ISO)
  PRED_DEF("peek_char", 1, peek_char1, PL_FA_ISO)
  PRED_DEF("peek_byte", 2, peek_byte2, PL_FA_ISO)
  PRED_DEF("peek_byte", 1, peek_byte1, PL_FA_ISO)
  PRED_DEF("put_byte", 2, put_byte2, PL_FA_ISO)
  PRED_DEF("put_byte", 1, put_byte1, PL_FA_ISO)
  PRED_DEF("put_code", 2, put_code2, PL_FA_ISO)
  PRED_DEF("put_code", 1, put_code1, PL_FA_ISO)
  PRED_DEF("put_char", 2, put_code2, PL_FA_ISO)
  PRED_DEF("put_char", 1, put_code1, PL_FA_ISO)
  PRED_DEF("flush_output", 0, flush_output, PL_FA_ISO)
  PRED_DEF("flush_output", 1, flush_output1, PL_FA_ISO)
  PRED_DEF("at_end_of_stream", 1, at_end_of_stream, PL_FA_ISO)
  PRED_DEF("at_end_of_stream", 0, at_end_of_stream0, PL_FA_ISO)
  PRED_DEF("stream_property", 2, stream_property,
	   PL_FA_ISO|PL_FA_NONDETERMINISTIC)
  PRED_DEF("set_stream_position", 2, set_stream_position, PL_FA_ISO)

					/* edinburgh IO */
  PRED_DEF("see", 1, see, 0)
  PRED_DEF("seen", 0, seen, 0)
  PRED_DEF("seeing", 1, seeing, 0)
  PRED_DEF("tell", 1, tell, 0)
  PRED_DEF("append", 1, append, 0)
  PRED_DEF("told", 0, told, 0)
  PRED_DEF("telling", 1, telling, 0)
  PRED_DEF("put", 2, put2, 0)
  PRED_DEF("put", 1, put1, 0)
  PRED_DEF("skip", 1, skip1, 0)
  PRED_DEF("skip", 2, skip2, 0)
  PRED_DEF("get", 1, get1, 0)
  PRED_DEF("get", 2, get2, 0)
  PRED_DEF("get0", 2, get_code2, 0)
  PRED_DEF("get0", 1, get_code1, 0)
  PRED_DEF("ttyflush", 0, ttyflush, 0)
  PRED_DEF("prompt", 2, prompt, 0)
  PRED_DEF("tab", 2, tab2, 0)
  PRED_DEF("tab", 1, tab1, 0)
					/* Quintus IO */
  PRED_DEF("byte_count", 2, byte_count, 0)
  PRED_DEF("character_count", 2, character_count, 0)
  PRED_DEF("line_count", 2, line_count, 0)
  PRED_DEF("line_position", 2, line_position, 0)
  PRED_DEF("open_null_stream", 1, open_null_stream, 0)

					/* SWI specific */
  PRED_DEF("is_stream", 1, is_stream, 0)
  PRED_DEF("set_stream", 2, set_stream, 0)
  PRED_DEF("with_output_to", 2, with_output_to, PL_FA_TRANSPARENT)
  PRED_DEF("set_prolog_IO", 3, set_prolog_IO, 0)
  PRED_DEF("protocol", 1, protocol, 0)
  PRED_DEF("protocola", 1, protocola, 0)
  PRED_DEF("noprotocol", 0, noprotocol, 0)
  PRED_DEF("protocolling", 1, protocolling, 0)
  PRED_DEF("prompt1", 1, prompt1, 0)
  PRED_DEF("seek", 4, seek, 0)
  PRED_DEF("wait_for_input", 3, wait_for_input, 0)
  PRED_DEF("get_single_char", 1, get_single_char, 0)
  PRED_DEF("read_pending_input", 3, read_pending_input, 0)
  PRED_DEF("source_location", 2, source_location, 0)
  PRED_DEF("copy_stream_data", 3, copy_stream_data3, 0)
  PRED_DEF("copy_stream_data", 2, copy_stream_data2, 0)
  PRED_DEF("stream_pair", 3, stream_pair, 0)
  PRED_DEF("set_end_of_stream", 1, set_end_of_stream, 0)

					/* SWI internal */
  PRED_DEF("$push_input_context", 1, push_input_context, 0)
  PRED_DEF("$pop_input_context", 0, pop_input_context, 0)
  PRED_DEF("$input_context", 1, input_context, 0)
  PRED_DEF("$size_stream", 2, size_stream, 0)
EndPredDefs<|MERGE_RESOLUTION|>--- conflicted
+++ resolved
@@ -163,10 +163,6 @@
 { return (stream_context*)s->context;
 }
 
-<<<<<<< HEAD
-=======
-
->>>>>>> 8fa2bc6a
 /* MT: Must be called locked */
 
 static void
