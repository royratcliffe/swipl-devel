--- conflicted
+++ resolved
@@ -627,12 +627,7 @@
 COMMON(void) 		destroyDefinition(Definition def);
 COMMON(void) 		resetReferences(void);
 COMMON(Procedure) 	resolveProcedure(functor_t f, Module module);
-<<<<<<< HEAD
 COMMON(Definition) 	trapUndefined(LocalFrame *frp, Code PC, Definition undef ARG_LD);
-COMMON(word) 		pl_retract(term_t term, control_t h);
-=======
-COMMON(Definition) 	trapUndefined(LocalFrame *frp, Code PC, Procedure proc ARG_LD);
->>>>>>> 57d037b6
 COMMON(word) 		pl_retractall(term_t head);
 COMMON(word) 		pl_abolish(term_t atom, term_t arity);
 COMMON(word) 		pl_abolish1(term_t pred);
