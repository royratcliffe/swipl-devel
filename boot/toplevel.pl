/*  Part of SWI-Prolog

    Author:        Jan Wielemaker
    E-mail:        J.Wielemaker@vu.nl
    WWW:           http://www.swi-prolog.org
    Copyright (C): 1985-2014, University of Amsterdam
			      VU University Amsterdam

    This program is free software; you can redistribute it and/or
    modify it under the terms of the GNU General Public License
    as published by the Free Software Foundation; either version 2
    of the License, or (at your option) any later version.

    This program is distributed in the hope that it will be useful,
    but WITHOUT ANY WARRANTY; without even the implied warranty of
    MERCHANTABILITY or FITNESS FOR A PARTICULAR PURPOSE.  See the
    GNU General Public License for more details.

    You should have received a copy of the GNU General Public
    License along with this library; if not, write to the Free Software
    Foundation, Inc., 51 Franklin Street, Fifth Floor, Boston, MA  02110-1301  USA

    As a special exception, if you link this library with other files,
    compiled with a Free Software compiler, to produce an executable, this
    library does not by itself cause the resulting executable to be covered
    by the GNU General Public License. This exception does not however
    invalidate any other reasons why the executable file might be covered by
    the GNU General Public License.
*/

:- module('$toplevel',
	  [ '$initialise'/0,		% start Prolog
	    '$toplevel'/0,		% Prolog top-level (re-entrant)
	    '$compile'/0,		% `-c' toplevel
	    version/0,			% Write initial banner
	    version/1,			% Add message to the banner
	    prolog/0,			% user toplevel predicate
	    '$query_loop'/0,		% toplevel predicate
	    (initialization)/1,		% initialization goal (directive)
	    '$thread_init'/0,		% initialise thread
	    (thread_initialization)/1	% thread initialization goal
	    ]).


		 /*******************************
		 *	 FILE_SEARCH_PATH	*
		 *******************************/

:- multifile user:file_search_path/2.

user:file_search_path(user_profile, app_preferences('.')).
:- if(current_prolog_flag(windows, true)).
user:file_search_path(app_preferences, app_data('.')).
user:file_search_path(app_data, PrologAppData) :-
	current_prolog_flag(windows, true),
	catch(win_folder(appdata, AppData), _, fail),
	atom_concat(AppData, '/SWI-Prolog', PrologAppData),
	(   exists_directory(PrologAppData)
	->  true
	;   catch(make_directory(PrologAppData), _, fail)
	).
:- else.
user:file_search_path(app_data, UserLibDir) :-
	catch(expand_file_name('~/lib/swipl', [UserLibDir]), _, fail).
:- endif.
user:file_search_path(app_preferences, UserHome) :-
	catch(expand_file_name(~, [UserHome]), _, fail).


		 /*******************************
		 *	   VERSION BANNER	*
		 *******************************/

:- dynamic
	prolog:version_msg/1.

%%	version is det.
%
%	Print the Prolog banner message and messages registered using
%	version/1.

version :-
	print_message(banner, welcome).

%%	version(+Message) is det.
%
%	Add message to version/0

:- multifile
	system:term_expansion/2.

system:term_expansion((:- version(Message)),
		      prolog:version_msg(Message)).

version(Message) :-
	(   prolog:version_msg(Message)
	->  true
	;   assertz(prolog:version_msg(Message))
	).


		/********************************
		*         INITIALISATION        *
		*********************************/

%	note: loaded_init_file/2 is used by prolog_load_context/2 to
%	confirm we are loading a script.

:- dynamic
	loaded_init_file/2.		% already loaded init files

'$load_init_file'(none) :- !.
'$load_init_file'(Base) :-
	loaded_init_file(Base, _), !.
'$load_init_file'(InitFile) :-
	exists_file(InitFile), !,
	ensure_loaded(user:InitFile).
'$load_init_file'(Base) :-
	absolute_file_name(user_profile(Base), InitFile,
			   [ access(read),
			     file_errors(fail)
			   ]),
	asserta(loaded_init_file(Base, InitFile)),
	load_files(user:InitFile,
		   [ scope_settings(false)
		   ]).
'$load_init_file'(_).

'$load_system_init_file' :-
	loaded_init_file(system, _), !.
'$load_system_init_file' :-
	'$cmd_option_val'(system_init_file, Base),
	Base \== none,
	current_prolog_flag(home, Home),
	file_name_extension(Base, rc, Name),
	atomic_list_concat([Home, '/', Name], File),
	absolute_file_name(File, Path,
			   [ file_type(prolog),
			     access(read),
			     file_errors(fail)
			   ]),
	asserta(loaded_init_file(system, Path)),
	load_files(user:Path,
		   [ silent(true),
		     scope_settings(false)
		   ]), !.
'$load_system_init_file'.

'$load_script_file' :-
	loaded_init_file(script, _), !.
'$load_script_file' :-
	'$cmd_option_val'(script_file, OsFiles),
	load_script_files(OsFiles).

load_script_files([]).
load_script_files([OsFile|More]) :-
	prolog_to_os_filename(File, OsFile),
	(   absolute_file_name(File, Path,
			       [ file_type(prolog),
				 access(read),
				 file_errors(fail)
			       ])
	->  asserta(loaded_init_file(script, Path)),
	    load_files(user:Path, []),
	    load_files(More)
	;   throw(error(existence_error(script_file, File), _))
	).


		 /*******************************
		 *	 AT_INITIALISATION	*
		 *******************************/

:- meta_predicate
	initialization(0).

:- '$iso'((initialization)/1).

%%	initialization(:Goal)
%
%	Runs Goal after loading the file in which this directive
%	appears as well as after restoring a saved state.
%
%	@see initialization/2

initialization(Goal) :-
	Goal = _:G,
	prolog:initialize_now(G, Use), !,
	print_message(warning, initialize_now(G, Use)),
	initialization(Goal, now).
initialization(Goal) :-
	initialization(Goal, after_load).

:- multifile
	prolog:initialize_now/2,
	prolog:message//1.

prolog:initialize_now(load_foreign_library(_),
		      'use :- use_foreign_library/1 instead').
prolog:initialize_now(load_foreign_library(_,_),
		      'use :- use_foreign_library/2 instead').

prolog:message(initialize_now(Goal, Use)) -->
	[ 'Initialization goal ~p will be executed'-[Goal],nl,
	  'immediately for backward compatibility reasons', nl,
	  '~w'-[Use]
	].

'$run_initialization' :-
	'$run_initialization'(_),
	'$thread_init'.


		 /*******************************
		 *     THREAD INITIALIZATION	*
		 *******************************/

:- meta_predicate
	thread_initialization(0).
:- dynamic
	'$at_thread_initialization'/1.

%%	thread_initialization(:Goal)
%
%	Run Goal now and everytime a new thread is created.

thread_initialization(Goal) :-
	assert('$at_thread_initialization'(Goal)),
	call(Goal), !.

'$thread_init' :-
	(   '$at_thread_initialization'(Goal),
	    (	call(Goal)
	    ->	fail
	    ;	fail
	    )
	;   true
	).


		 /*******************************
		 *     FILE SEARCH PATH (-p)	*
		 *******************************/

%%	'$set_file_search_paths' is det.
%
%	Process -p PathSpec options.

'$set_file_search_paths' :-
	'$cmd_option_val'(search_paths, Paths),
	(   '$member'(Path, Paths),
	    atom_chars(Path, Chars),
	    (	phrase('$search_path'(Name, Aliases), Chars)
	    ->	'$reverse'(Aliases, Aliases1),
	        forall('$member'(Alias, Aliases1),
		       asserta(user:file_search_path(Name, Alias)))
	    ;   print_message(error, commandline_arg_type(p, Path))
	    ),
	    fail ; true
	).

'$search_path'(Name, Aliases) -->
	'$string'(NameChars),
	[=], !,
	{atom_chars(Name, NameChars)},
	'$search_aliases'(Aliases).

'$search_aliases'([Alias|More]) -->
	'$string'(AliasChars),
	path_sep, !,
	{ '$make_alias'(AliasChars, Alias) },
	'$search_aliases'(More).
'$search_aliases'([Alias]) -->
	'$string'(AliasChars),
	'$eos', !,
	{ '$make_alias'(AliasChars, Alias) }.

path_sep -->
	{ current_prolog_flag(windows, true)
	}, !,
	[;].
path_sep -->
	[:].

'$string'([]) --> [].
'$string'([H|T]) --> [H], '$string'(T).

'$eos'([], []).

'$make_alias'(Chars, Alias) :-
	catch(term_to_atom(Alias, Chars), _, fail),
	(   atom(Alias)
	;   functor(Alias, F, 1),
	    F \== /
	), !.
'$make_alias'(Chars, Alias) :-
	atom_chars(Alias, Chars).


		 /*******************************
		 *   LOADING ASSIOCIATED FILES	*
		 *******************************/

%%	argv_files(-Files) is det.
%
%	Updated the prolog flag =argv=, extracting the leading directory
%	and files.

argv_files(Files) :-
	current_prolog_flag(argv, Argv),
	no_option_files(Argv, Argv1, Files),
	(   Argv1 \== Argv
	->  set_prolog_flag(argv, Argv1)
	;   true
	).

no_option_files([--|Argv], Argv, []) :- !.
no_option_files([OsScript|Argv], Argv, [Script]) :-
	prolog_to_os_filename(Script, OsScript),
	access_file(Script, read),
	catch(setup_call_cleanup(
		  open(Script, read, In),
		  ( get_char(In, '#'),
		    get_char(In, '!')
		  ),
		  close(In)),
	      _, fail), !.
no_option_files([OsFile|Argv0], Argv, [File|T]) :-
	file_name_extension(_, Ext, OsFile),
	user:prolog_file_type(Ext, prolog), !,
	prolog_to_os_filename(File, OsFile),
	no_option_files(Argv0, Argv, T).
no_option_files(Argv, Argv, []).

clean_argv :-
	(   current_prolog_flag(argv, [--|Argv])
	->  set_prolog_flag(argv, Argv)
	;   true
	).

%%	associated_files(-Files)
%
%	If SWI-Prolog is started as <exe> <file>.<ext>, where <ext> is
%	the extension registered for associated files, set the Prolog
%	flag associated_file, switch to the directory holding the file
%	and -if possible- adjust the window title.

associated_files([]) :-
	current_prolog_flag(saved_program_class, runtime), !,
	clean_argv.
associated_files(Files) :-
	'$set_prolog_file_extension',
	argv_files(Files),
	(   Files = [File|_]
	->  absolute_file_name(File, AbsFile),
	    set_prolog_flag(associated_file, AbsFile),
	    set_working_directory(File),
	    set_window_title(Files)
	;   true
	).

%%	set_working_directory(+File)
%
%	When opening as a GUI application, e.g.,  by opening a file from
%	the Finder/Explorer/..., we typically  want   to  change working
%	directory to the location of  the   primary  file.  We currently
%	detect that we are a GUI app  by the Prolog flag =console_menu=,
%	which is set by swipl-win[.exe].

set_working_directory(File) :-
	current_prolog_flag(console_menu, true),
	access_file(File, read), !,
	file_directory_name(File, Dir),
	working_directory(_, Dir).
set_working_directory(_).

set_window_title([File|More]) :-
	current_predicate(system:window_title/2), !,
	(   More == []
	->  Extra = []
	;   Extra = ['...']
	),
	atomic_list_concat(['SWI-Prolog --', File | Extra], ' ', Title),
	system:window_title(_, Title).
set_window_title(_).


%%	start_pldoc
%
%	If the option  =|--pldoc[=port]|=  is   given,  load  the  PlDoc
%	system.

start_pldoc :-
	'$cmd_option_val'(pldoc_server, Server),
	(   Server == ''
	->  call((doc_server(_), doc_browser))
	;   catch(atom_number(Server, Port), _, fail)
	->  call(doc_server(Port))
	;   print_message(error, option_usage(pldoc)),
	    halt(1)
	).
start_pldoc.


%%	load_associated_files(+Files)
%
%	Load Prolog files specified from the commandline.

load_associated_files(Files) :-
	(   '$member'(File, Files),
	    load_files(user:File, [expand(false)]),
	    fail
	;   true
	).

:- if(current_predicate(system:win_registry_get_value/3)).
hkey('HKEY_CURRENT_USER/Software/SWI/Prolog').
hkey('HKEY_LOCAL_MACHINE/Software/SWI/Prolog').

'$set_prolog_file_extension' :-
	hkey(Key),
	catch(win_registry_get_value(Key, fileExtension, Ext0),
	      _, fail), !,
	(   atom_concat('.', Ext, Ext0)
	->  true
	;   Ext = Ext0
	),
	(   user:prolog_file_type(Ext, prolog)
	->  true
	;   asserta(user:prolog_file_type(Ext, prolog))
	).
:- endif.
'$set_prolog_file_extension'.


		/********************************
		*        TOPLEVEL GOALS         *
		*********************************/

%%	'$initialise' is semidet.
%
%	Called from PL_initialise()  to  do  the   Prolog  part  of  the
%	initialization. If an exception  occurs,   this  is  printed and
%	'$initialise' fails.

'$initialise' :-
	catch(initialise_prolog, E, initialise_error(E)).

initialise_error('$aborted') :- !.
initialise_error(E) :-
	print_message(error, initialization_exception(E)),
	fail.

initialise_prolog :-
	'$clean_history',
	associated_files(Files),
	'$set_file_search_paths',
	init_debug_flags,
	'$run_initialization',
	'$load_system_init_file',
	start_pldoc,
	attach_packs,
	'$cmd_option_val'(init_file, OsFile),
	prolog_to_os_filename(File, OsFile),
	'$load_init_file'(File),
	'$load_script_file',
	load_associated_files(Files),
	'$cmd_option_val'(goal, GoalAtom),
	term_to_atom(Goal, GoalAtom),
	ignore(user:Goal).

init_debug_flags :-
	once(print_predicate(_, [print], PrintOptions)),
	create_prolog_flag(answer_write_options, PrintOptions, []),
	create_prolog_flag(prompt_alternatives_on, determinism, []),
	create_prolog_flag(toplevel_extra_white_line, true, []),
	create_prolog_flag(toplevel_print_factorized, false, []),
	create_prolog_flag(print_write_options,
			   [ portray(true), quoted(true), numbervars(true) ],
			   []),
	create_prolog_flag(toplevel_residue_vars, false, []),
	'$set_debugger_write_options'(print).

%%	setup_colors is det.
%
%	Setup  interactive  usage  by  enabling    colored   output.

setup_colors :-
	(   stream_property(user_input, tty(true)),
	    stream_property(user_error, tty(true)),
	    stream_property(user_output, tty(true)),
	    \+ current_prolog_flag(color_term, false)
	->  catch(load_files(user:library(ansi_term),
			     [silent(true), if(not_loaded)]),
		  _, true)
	;   true
	).

setup_history :-
	(   stream_property(user_input, tty(true)),
	    current_predicate(rl_add_history/1),
	    \+ current_prolog_flag(save_history, false),
	    catch(load_files(library(prolog_history), [silent(true)]), _, fail)
	->  prolog_history(enable)
	;   true
	).


:- '$hide'('$toplevel'/0).		% avoid in the GUI stacktrace

%%	'$toplevel'/0
%
%	Called from PL_toplevel()

'$toplevel' :-
	'$runtoplevel',
	print_message(informational, halt).

%%	'$runtoplevel'
%
%	Actually run the toplevel. If there  is   a  syntax error in the
%	goal there is no reason to   persue.  Something like that should
%	happen to repetitive exceptions in the toplevel as well, but how
%	do we distinguish between  interactive   usage  that  frequently
%	raises and error and a program crashing in a loop?
%
%	@see prolog/0 is the default interactive toplevel

'$runtoplevel' :-
	'$cmd_option_val'(toplevel, TopLevelAtom),
	catch(term_to_atom(TopLevel0, TopLevelAtom), E,
	      (print_message(error, E),
	       halt(1))),
	toplevel_goal(TopLevel0, TopLevel),
	user:TopLevel.

toplevel_goal(prolog, '$query_loop') :- !,
	catch(setup_colors, E, print_message(warning, E)),
	catch(setup_history, E, print_message(warning, E)).
toplevel_goal(Goal, Goal).


%%	'$compile'
%
%	Toplevel called when invoked with -c option.

'$compile' :-
	'$set_file_search_paths',
	init_debug_flags,
	'$run_initialization',
	catch('$compile_wic', E, (print_message(error, E), halt(1))).


		/********************************
		*    USER INTERACTIVE LOOP      *
		*********************************/

%%	prolog
%
%	Run the Prolog toplevel. This is now  the same as break/0, which
%	pretends  to  be  in  a  break-level    if  there  is  a  parent
%	environment.

prolog :-
	break.

%%	'$query_loop'
%
%	Run the normal Prolog query loop.  Note   that  the query is not
%	protected by catch/3. Dealing with  unhandled exceptions is done
%	by the C-function query_loop().  This   ensures  that  unhandled
%	exceptions are really unhandled (in Prolog).

'$query_loop' :-
	(   current_prolog_flag(break_level, BreakLev)
	->  true
	;   BreakLev = -1
	),
	repeat,
	    (   '$module'(TypeIn, TypeIn),
		(   stream_property(user_input, tty(true))
		->  '$system_prompt'(TypeIn, BreakLev, Prompt),
		    prompt(Old, '|    ')
		;   Prompt = '',
		    prompt(Old, '')
		),
		trim_stacks,
		read_query(Prompt, Query, Bindings),
		prompt(_, Old),
		call_expand_query(Query, ExpandedQuery,
				  Bindings, ExpandedBindings)
	    ->  expand_goal(ExpandedQuery, Goal),
	        '$execute'(Goal, ExpandedBindings)
	    ), !.


read_query(Prompt, Goal, Bindings) :-
	current_prolog_flag(history, N),
	integer(N), N > 0, !,
	read_history(h, '!h',
		     [trace, end_of_file],
		     Prompt, Goal, Bindings).
read_query(Prompt, Goal, Bindings) :-
	remove_history_prompt(Prompt, Prompt1),
	repeat,				% over syntax errors
	prompt1(Prompt1),
<<<<<<< HEAD
	Catch = error(syntax_error(_), _),
	catch('$raw_read'(user_input, Line), Catch,
	      ( print_message(error, Catch),
		fail
	      )),
	save_debug_after_read,
	(   current_predicate(_, user:rl_add_history(_))
=======
	read_query_line(user_input, Line),
	(   Line \== end_of_file,
	    current_predicate(_, user:rl_add_history(_))
>>>>>>> c449b5e0
	->  format(atom(CompleteLine), '~W~W',
		   [ Line, [partial(true)],
		     '.', [partial(true)]
		   ]),
	    call(user:rl_add_history(CompleteLine))
	;   true
	),
	'$module'(TypeIn, TypeIn),
	catch(read_term_from_atom(Line, Goal,
				  [ variable_names(Bindings),
				    module(TypeIn)
				  ]), E,
	      (   print_message(error, E),
		  fail
	      )), !,
	'$save_history'(Line).

%%	read_query_line(+Input, -Line) is det.

read_query_line(Input, Line) :-
	catch(read_term_as_atom(Input, Line), Error, true),
	save_debug_after_read,
	(   var(Error)
	->  true
	;   Error = error(syntax_error(_),_)
	->  print_message(error, Error),
	    fail
	;   print_message(error, Error),
	    throw(Error)
	).

%%	read_term_as_atom(+Input, -Line)
%
%	Read the next term as an  atom  and   skip  to  the newline or a
%	non-space character.

read_term_as_atom(In, Line) :-
	'$raw_read'(In, Line),
	(   Line == end_of_file
	->  true
	;   skip_to_nl(In)
	).

%%	skip_to_nl(+Input) is det.
%
%	Read input after the term. Skips   white  space and %... comment
%	until the end of the line or a non-blank character.

skip_to_nl(In) :-
	repeat,
	peek_char(In, C),
	(   C == '%'
	->  !, skip(In, '\n')
	;   char_type(C, space)
	->  get_char(In, _),
	    C == '\n'
	;   !
	).

remove_history_prompt('', '') :- !.
remove_history_prompt(Prompt0, Prompt) :-
	atom_chars(Prompt0, Chars0),
	clean_history_prompt_chars(Chars0, Chars1),
	delete_leading_blanks(Chars1, Chars),
	atom_chars(Prompt, Chars).

clean_history_prompt_chars([], []).
clean_history_prompt_chars(['~', !|T], T) :- !.
clean_history_prompt_chars([H|T0], [H|T]) :-
	clean_history_prompt_chars(T0, T).

delete_leading_blanks([' '|T0], T) :- !,
	delete_leading_blanks(T0, T).
delete_leading_blanks(L, L).


set_default_history :-
	(   (   current_prolog_flag(readline, true)
	    ;	current_prolog_flag(emacs_inferior_process, true)
	    )
	->  create_prolog_flag(history, 0, [])
	;   create_prolog_flag(history, 25, [])
	).

:- initialization set_default_history.


		 /*******************************
		 *	  TOPLEVEL DEBUG	*
		 *******************************/

%%	save_debug_after_read
%
%	Called right after the toplevel read to save the debug status if
%	it was modified from the GUI thread using e.g.
%
%	  ==
%	  thread_signal(main, gdebug)
%	  ==
%
%	@bug Ideally, the prompt would change if debug mode is enabled.
%	     That is hard to realise with all the different console
%	     interfaces supported by SWI-Prolog.

save_debug_after_read :-
	current_prolog_flag(debug, true), !,
	save_debug.
save_debug_after_read.

save_debug :-
	(   tracing,
	    notrace
	->  Tracing = true
	;   Tracing = false
	),
	current_prolog_flag(debug, Debugging),
	set_prolog_flag(debug, false),
	create_prolog_flag(query_debug_settings,
			   debug(Debugging, Tracing), []).

restore_debug :-
	current_prolog_flag(query_debug_settings, debug(Debugging, Tracing)),
	set_prolog_flag(debug, Debugging),
	(   Tracing == true
	->  trace
	;   true
	).

:- initialization
	create_prolog_flag(query_debug_settings, debug(false, false), []).


		/********************************
		*            PROMPTING		*
		********************************/

'$system_prompt'(Module, BrekLev, Prompt) :-
	current_prolog_flag(toplevel_prompt, PAtom),
	atom_codes(PAtom, P0),
	(    Module \== user
	->   '$substitute'('~m', [Module, ': '], P0, P1)
	;    '$substitute'('~m', [], P0, P1)
	),
	(    BrekLev > 0
	->   '$substitute'('~l', ['[', BrekLev, '] '], P1, P2)
	;    '$substitute'('~l', [], P1, P2)
	),
	current_prolog_flag(query_debug_settings, debug(Debugging, Tracing)),
	(    Tracing == true
	->   '$substitute'('~d', ['[trace] '], P2, P3)
	;    Debugging == true
	->   '$substitute'('~d', ['[debug] '], P2, P3)
	;    '$substitute'('~d', [], P2, P3)
	),
	atom_chars(Prompt, P3).

'$substitute'(From, T, Old, New) :-
	atom_codes(From, FromCodes),
	phrase(subst_chars(T), T0),
	'$append'(Pre, S0, Old),
	'$append'(FromCodes, Post, S0) ->
	'$append'(Pre, T0, S1),
	'$append'(S1, Post, New), !.
'$substitute'(_, _, Old, Old).

subst_chars([]) -->
	[].
subst_chars([H|T]) -->
	{ atomic(H), !,
	  atom_codes(H, Codes)
	},
	Codes,
	subst_chars(T).
subst_chars([H|T]) -->
	H,
	subst_chars(T).


		/********************************
		*           EXECUTION		*
		********************************/

'$execute'(Var, _) :-
	var(Var), !,
	print_message(informational, var_query(Var)),
	fail.
'$execute'(end_of_file, _) :- !,
	print_message(query, query(eof)).
'$execute'(Goal, Bindings) :-
	'$module'(TypeIn, TypeIn),
	'$dwim_correct_goal'(TypeIn:Goal, Bindings, Corrected), !,
	setup_call_cleanup('$set_source_module'(M0, TypeIn),
			   expand_goal(Corrected, Expanded),
			   '$set_source_module'(_, M0)),
	print_message(silent, toplevel_goal(Expanded, Bindings)),
	'$execute_goal2'(Expanded, Bindings).
'$execute'(_, _) :-
	notrace,
	print_message(query, query(no)),
	fail.

'$execute_goal2'(Goal, Bindings) :-
	restore_debug,
	residue_vars(Goal, Vars),
	deterministic(Det),
	(   save_debug
	;   restore_debug, fail
	),
	flush_output(user_output),
	call_expand_answer(Bindings, NewBindings),
	(    \+ \+ write_bindings(NewBindings, Vars, Det)
	->   !, fail
	).
'$execute_goal2'(_, _) :-
	save_debug,
	print_message(query, query(no)),
	fail.

residue_vars(Goal, Vars) :-
	current_prolog_flag(toplevel_residue_vars, true), !,
	call_residue_vars(Goal, Vars).
residue_vars(Goal, []) :-
	call(Goal).

%%	write_bindings(+Bindings, +ResidueVars, +Deterministic)
%
%	Write   bindings   resulting   from   a     query.    The   flag
%	prompt_alternatives_on determines whether the   user is prompted
%	for alternatives. =groundness= gives   the  classical behaviour,
%	=determinism= is considered more adequate and informative.
%
%	@arg ResidueVars are the residual constraints and provided if
%	     the prolog flag `toplevel_residue_vars` is set to
%	     `project`.

write_bindings(Bindings, ResidueVars, Det) :-
	'$module'(TypeIn, TypeIn),
	translate_bindings(Bindings, Bindings1, ResidueVars, TypeIn:Residuals),
	write_bindings2(Bindings1, Residuals, Det).

write_bindings2([], Residuals, _) :-
	current_prolog_flag(prompt_alternatives_on, groundness), !,
	print_message(query, query(yes(Residuals))).
write_bindings2(Bindings, Residuals, true) :-
	current_prolog_flag(prompt_alternatives_on, determinism), !,
	print_message(query, query(yes(Bindings, Residuals))).
write_bindings2(Bindings, Residuals, _Det) :-
	repeat,
	    print_message(query, query(more(Bindings, Residuals))),
	    get_respons(Action),
	(   Action == redo
	->  !, fail
	;   Action == show_again
	->  fail
	;   !,
	    print_message(query, query(done))
	).

%%	prolog:translate_bindings(+Bindings0, -Bindings, +ResidueVars,
%%				  -Residuals) is det.
%
%	Translate the raw variable bindings  resulting from successfully
%	completing a query into a  binding   list  and  list of residual
%	goals suitable for human consumption.
%
%	@arg    Bindings is a list of binding(Vars,Value,Substitutions),
%		where Vars is a list of variable names. E.g.
%		binding(['A','B'],42,[])` means that both the variable
%		A and B have the value 42. Values may contain terms
%		'$VAR'(Name) to indicate sharing with a given variable.
%		Value is always an acyclic term. If cycles appear in the
%		answer, Substitutions contains a list of substitutions
%		that restore the original term.
%
%	@arg	Residuals is a pair of two lists representing residual
%		goals. The first element of the pair are residuals
%		related to the query variables and the second are
%		related that are disconnected from the query.

:- public
	prolog:translate_bindings/4.
:- meta_predicate
	prolog:translate_bindings(+, -, +, :).

prolog:translate_bindings(Bindings0, Bindings, ResidueVars, Residuals) :-
	translate_bindings(Bindings0, Bindings, ResidueVars, Residuals).

translate_bindings(Bindings0, Bindings, [], _:[]-[]) :-
	term_attvars(Bindings0, []), !,
	join_same_bindings(Bindings0, Bindings1),
	factorize_bindings(Bindings1, Bindings2),
	bind_vars(Bindings2, Bindings3),
	filter_bindings(Bindings3, Bindings).
translate_bindings(Bindings0, Bindings, ResidueVars,
		   TypeIn:Residuals-HiddenResiduals) :-
	project_constraints(Bindings0, ResidueVars),
	hidden_residuals(ResidueVars, Bindings0, HiddenResiduals0),
	omit_qualifiers(HiddenResiduals0, TypeIn, HiddenResiduals),
	copy_term(Bindings0, Bindings1, Residuals0),
	omit_qualifiers(Residuals0, TypeIn, Residuals),
	join_same_bindings(Bindings1, Bindings2),
	factorize_bindings(Bindings2, Bindings3),
	bind_vars(Bindings3, Bindings4),
	filter_bindings(Bindings4, Bindings).

hidden_residuals(ResidueVars, Bindings, Goal) :-
	term_attvars(ResidueVars, Remaining),
	term_attvars(Bindings, QueryVars),
	subtract_vars(Remaining, QueryVars, HiddenVars),
	copy_term(HiddenVars, _, Goal).

subtract_vars(All, Subtract, Remaining) :-
	sort(All, AllSorted),
	sort(Subtract, SubtractSorted),
	ord_subtract(AllSorted, SubtractSorted, Remaining).

ord_subtract([], _Not, []).
ord_subtract([H1|T1], L2, Diff) :-
    diff21(L2, H1, T1, Diff).

diff21([], H1, T1, [H1|T1]).
diff21([H2|T2], H1, T1, Diff) :-
    compare(Order, H1, H2),
    diff3(Order, H1, T1, H2, T2, Diff).

diff12([], _H2, _T2, []).
diff12([H1|T1], H2, T2, Diff) :-
    compare(Order, H1, H2),
    diff3(Order, H1, T1, H2, T2, Diff).

diff3(<,  H1, T1,  H2, T2, [H1|Diff]) :-
    diff12(T1, H2, T2, Diff).
diff3(=, _H1, T1, _H2, T2, Diff) :-
    ord_subtract(T1, T2, Diff).
diff3(>,  H1, T1, _H2, T2, Diff) :-
    diff21(T2, H1, T1, Diff).


%%	project_constraints(+Bindings, +ResidueVars) is det.
%
%	Call   <module>:project_attributes/2   if   the    Prolog   flag
%	`toplevel_residue_vars` is set to `project`.

project_constraints(Bindings, ResidueVars) :- !,
	term_attvars(Bindings, AttVars),
	phrase(attribute_modules(AttVars), Modules0),
	sort(Modules0, Modules),
	term_variables(Bindings, QueryVars),
	project_attributes(Modules, QueryVars, ResidueVars).
project_constraints(_, _).

project_attributes([], _, _).
project_attributes([M|T], QueryVars, ResidueVars) :-
	(   current_predicate(M:project_attributes/2),
	    catch(M:project_attributes(QueryVars, ResidueVars), E,
		  print_message(error, E))
	->  true
	;   true
	),
	project_attributes(T, QueryVars, ResidueVars).

attribute_modules([]) --> [].
attribute_modules([H|T]) -->
	{ get_attrs(H, Attrs) },
	attrs_modules(Attrs),
	attribute_modules(T).

attrs_modules([]) --> [].
attrs_modules(att(Module, _, More)) -->
	[Module],
	attrs_modules(More).


%%	join_same_bindings(Bindings0, Bindings)
%
%	Join variables that are bound to the   same  value. Note that we
%	return the _last_ value. This is   because the factorization may
%	be different and ultimately the names will   be  printed as V1 =
%	V2, ... VN = Value. Using the  last, Value has the factorization
%	of VN.

join_same_bindings([], []).
join_same_bindings([Name=V0|T0], [[Name|Names]=V|T]) :-
	take_same_bindings(T0, V0, V, Names, T1),
	join_same_bindings(T1, T).

take_same_bindings([], Val, Val, [], []).
take_same_bindings([Name=V1|T0], V0, V, [Name|Names], T) :-
	V0 == V1, !,
	take_same_bindings(T0, V1, V, Names, T).
take_same_bindings([Pair|T0], V0, V, Names, [Pair|T]) :-
	take_same_bindings(T0, V0, V, Names, T).


%%	omit_qualifiers(+QGoals, +TypeIn, -Goals) is det.
%
%	Omit unneeded module qualifiers  from   QGoals  relative  to the
%	given module TypeIn.


omit_qualifiers([], _, []).
omit_qualifiers([Goal0|Goals0], TypeIn, [Goal|Goals]) :-
	omit_qualifier(Goal0, TypeIn, Goal),
	omit_qualifiers(Goals0, TypeIn, Goals).

omit_qualifier(M:G0, TypeIn, G) :-
	M == TypeIn, !,
	omit_meta_qualifiers(G0, TypeIn, G).
omit_qualifier(M:G0, TypeIn, G) :-
	predicate_property(TypeIn:G0, imported_from(M)),
	\+ predicate_property(G0, transparent), !,
	G0 = G.
omit_qualifier(_:G0, _, G) :-
	predicate_property(G0, built_in),
	\+ predicate_property(G0, transparent), !,
	G0 = G.
omit_qualifier(M:G0, _, M:G) :-
	atom(M), !,
	omit_meta_qualifiers(G0, M, G).
omit_qualifier(G0, TypeIn, G) :-
	omit_meta_qualifiers(G0, TypeIn, G).

omit_meta_qualifiers(V, _, V) :-
	var(V), !.
omit_meta_qualifiers((QA,QB), TypeIn, (A,B)) :- !,
	omit_qualifier(QA, TypeIn, A),
	omit_qualifier(QB, TypeIn, B).
omit_meta_qualifiers(freeze(V, QGoal), TypeIn, freeze(V, Goal)) :-
	callable(QGoal), !,
	omit_qualifier(QGoal, TypeIn, Goal).
omit_meta_qualifiers(when(Cond, QGoal), TypeIn, when(Cond, Goal)) :-
	callable(QGoal), !,
	omit_qualifier(QGoal, TypeIn, Goal).
omit_meta_qualifiers(G, _, G).


%%	bind_vars(+BindingsIn, -Bindings)
%
%	Bind variables to '$VAR'(Name), so they are printed by the names
%	used in the query. Note that by   binding  in the reverse order,
%	variables bound to one another come out in the natural order.

bind_vars(Bindings0, Bindings) :-
	bind_query_vars(Bindings0, Bindings, SNames),
	bind_skel_vars(Bindings, Bindings, SNames, 1, _).

bind_query_vars([], [], []).
bind_query_vars([binding(Names,Var,[Var2=Cycle])|T0],
		[binding(Names,Cycle,[])|T], [Name|SNames]) :-
	Var == Var2, !,			% also implies var(Var)
	'$last'(Names, Name),
	Var = '$VAR'(Name),
	bind_query_vars(T0, T, SNames).
bind_query_vars([B|T0], [B|T], AllNames) :-
	B = binding(Names,Var,Skel),
	bind_query_vars(T0, T, SNames),
	(   var(Var), \+ attvar(Var), Skel == []
	->  AllNames = [Name|SNames],
	    '$last'(Names, Name),
	    Var = '$VAR'(Name)
	;   AllNames = SNames
	).



bind_skel_vars([], _, _, N, N).
bind_skel_vars([binding(_,_,Skel)|T], Bindings, SNames, N0, N) :-
	bind_one_skel_vars(Skel, Bindings, SNames, N0, N1),
	bind_skel_vars(T, Bindings, SNames, N1, N).

%%	bind_one_skel_vars(+Subst, +Bindings, +VarName, +N0, -N)
%
%	Give names to the factorized variables that   do not have a name
%	yet. This introduces names  _S<N>,   avoiding  duplicates.  If a
%	factorized variable shares with another binding, use the name of
%	that variable.
%
%	@tbd	Consider the call below. We could remove either of the
%		A = x(1).  Which is best?
%
%		==
%		?- A = x(1), B = a(A,A).
%		A = x(1),
%		B = a(A, A), % where
%		    A = x(1).
%		==

bind_one_skel_vars([], _, _, N, N).
bind_one_skel_vars([Var=Value|T], Bindings, Names, N0, N) :-
	(   var(Var)
	->  (	'$member'(binding(Names, VVal, []), Bindings),
	        same_term(Value, VVal)
	    ->	'$last'(Names, VName),
		Var = '$VAR'(VName),
		N2 = N0
	    ;	between(N0, infinite, N1),
	        atom_concat('_S', N1, Name),
		\+ memberchk(Name, Names), !,
		Var = '$VAR'(Name),
		N2 is N1 + 1
	    )
	;   N2 = N0
	),
	bind_one_skel_vars(T, Bindings, Names, N2, N).


%%	factorize_bindings(+Bindings0, -Factorized)
%
%	Factorize cycles and sharing in the bindings.

factorize_bindings([], []).
factorize_bindings([Name=Value|T0], [binding(Name, Skel, Subst)|T]) :-
	'$factorize_term'(Value, Skel, Subst0),
	(   current_prolog_flag(toplevel_print_factorized, true)
	->  Subst = Subst0
	;   only_cycles(Subst0, Subst)
	),
	factorize_bindings(T0, T).


only_cycles([], []).
only_cycles([B|T0], List) :-
	(   B = (Var=Value),
	    Var = Value,
	    acyclic_term(Var)
	->  only_cycles(T0, List)
	;   List = [B|T],
	    only_cycles(T0, T)
	).


%%	filter_bindings(+Bindings0, -Bindings)
%
%	Remove bindings that must not be printed. There are two of them:
%	Variables whose name start with '_'  and variables that are only
%	bound to themselves (or, unbound).

filter_bindings([], []).
filter_bindings([H0|T0], T) :-
	hide_vars(H0, H),
	(   (   arg(1, H, [])
	    ;   self_bounded(H)
	    )
	->  filter_bindings(T0, T)
	;   T = [H|T1],
	    filter_bindings(T0, T1)
	).

hide_vars(binding(Names0, Skel, Subst), binding(Names, Skel, Subst)) :-
	hide_names(Names0, Skel, Subst, Names).

hide_names([], _, _, []).
hide_names([Name|T0], Skel, Subst, T) :-
	(   sub_atom(Name, 0, _, _, '_'),
	    current_prolog_flag(toplevel_print_anon, false),
	    sub_atom(Name, 1, 1, _, Next),
	    char_type(Next, prolog_var_start)
	->  true
	;   Subst == [],
	    Skel == '$VAR'(Name)
	), !,
	hide_names(T0, Skel, Subst, T).
hide_names([Name|T0], Skel, Subst, [Name|T]) :-
	hide_names(T0, Skel, Subst, T).

self_bounded(binding([Name], Value, [])) :-
	Value == '$VAR'(Name).

%%	get_respons(-Action)
%
%	Read the continuation entered by the user.

get_respons(Action) :-
	repeat,
	    flush_output(user_output),
	    get_single_char(Char),
	    answer_respons(Char, Action),
	    (   Action == again
	    ->  print_message(query, query(action)),
		fail
	    ;   !
	    ).

answer_respons(Char, again) :-
	'$in_reply'(Char, '?h'), !,
	print_message(help, query(help)).
answer_respons(Char, redo) :-
	'$in_reply'(Char, ';nrNR \t'), !,
	print_message(query, if_tty([ansi(bold, ';', [])])).
answer_respons(Char, redo) :-
	'$in_reply'(Char, 'tT'), !,
	trace,
	save_debug,
	print_message(query, if_tty([ansi(bold, '; [trace]', [])])).
answer_respons(Char, continue) :-
	'$in_reply'(Char, 'ca\n\ryY.'), !,
	print_message(query, if_tty([ansi(bold, '.', [])])).
answer_respons(0'b, show_again) :- !,
	break.
answer_respons(Char, show_again) :-
	print_predicate(Char, Pred, Options), !,
	print_message(query, if_tty(['~w'-[Pred]])),
	set_prolog_flag(answer_write_options, Options).
answer_respons(-1, show_again) :- !,
	print_message(query, halt('EOF')),
	halt(0).
answer_respons(Char, again) :-
	print_message(query, no_action(Char)).

print_predicate(0'w, [write], [ quoted(true),
				spacing(next_argument)
			      ]).
print_predicate(0'p, [print], [ quoted(true),
				portray(true),
				max_depth(10),
				spacing(next_argument)
			      ]).


		 /*******************************
		 *	    EXPANSION		*
		 *******************************/

:- user:dynamic(expand_query/4).
:- user:multifile(expand_query/4).

call_expand_query(Goal, Expanded, Bindings, ExpandedBindings) :-
	user:expand_query(Goal, Expanded, Bindings, ExpandedBindings), !.
call_expand_query(Goal, Goal, Bindings, Bindings).


:- user:dynamic(expand_answer/2).
:- user:multifile(expand_answer/2).

call_expand_answer(Goal, Expanded) :-
	user:expand_answer(Goal, Expanded), !.
call_expand_answer(Goal, Goal).<|MERGE_RESOLUTION|>--- conflicted
+++ resolved
@@ -604,19 +604,9 @@
 	remove_history_prompt(Prompt, Prompt1),
 	repeat,				% over syntax errors
 	prompt1(Prompt1),
-<<<<<<< HEAD
-	Catch = error(syntax_error(_), _),
-	catch('$raw_read'(user_input, Line), Catch,
-	      ( print_message(error, Catch),
-		fail
-	      )),
-	save_debug_after_read,
-	(   current_predicate(_, user:rl_add_history(_))
-=======
 	read_query_line(user_input, Line),
 	(   Line \== end_of_file,
 	    current_predicate(_, user:rl_add_history(_))
->>>>>>> c449b5e0
 	->  format(atom(CompleteLine), '~W~W',
 		   [ Line, [partial(true)],
 		     '.', [partial(true)]
