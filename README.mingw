--- conflicted
+++ resolved
@@ -73,11 +73,8 @@
 #
 #   - Remove pthreads-w32 and all traces from $install/bin, $install/lib
 #     and $install/include
-<<<<<<< HEAD
-=======
 #   - Copy the new libgcc_s_sjlj-1.dll and libwinpthread-1.dll from the
 #     GCC installation to $install/bin
->>>>>>> c449b5e0
 #   - Run clean_prerequisites (function in this script)
 #   - Run build_prerequisites (function in this script)
 
@@ -102,18 +99,13 @@
 
 GMP_VERSION=5.0.5
 PTHREADS_VERSION=2-9-1-release
-<<<<<<< HEAD
-SSL_VERSION=1.0.1g
-=======
 LIBDWARF_VERSION=20120410
 SSL_VERSION=1.0.2
->>>>>>> c449b5e0
 JPEG_VERSION=8d
 ZLIB_VERSION=1.2.7
 ARCHIVE_VERSION=3.1.2
 UUID_VERSION=1.6.2
-
-PLDIR=pl
+PLDIR=pl-devel
 
 # installation prefix.  This path should not have spaces in one of the
 # directory names.
@@ -268,8 +260,6 @@
       cp libpthreadGC2.dll.a $install/lib/
     )
   fi
-<<<<<<< HEAD
-=======
 }
 
 ###########################
@@ -297,7 +287,6 @@
     mkdir -p $install/include
     cp dwarf.h libdwarf.h $install/include
   )
->>>>>>> c449b5e0
 }
 
 ###########################
@@ -519,12 +508,9 @@
 if [ -r "$(echo $install/bin/libgcc*.dll)" ]; then
   dist_dlls+=" $(basename $install/bin/libgcc*.dll)"
 fi
-<<<<<<< HEAD
-=======
 if [ -r "$install/bin/libdwarf.dll" ]; then
   dist_dlls+=" libdwarf.dll"
 fi
->>>>>>> c449b5e0
 
 # this assumes that the required GCC dlls are copied into $install
 
